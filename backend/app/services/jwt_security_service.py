<<<<<<< HEAD
import os
import jwt
from jwt.exceptions import InvalidTokenError, ExpiredSignatureError
from datetime import datetime, timedelta, timezone
from typing import Optional, Dict, Any
from fastapi import HTTPException, Request
import secrets
import hashlib

class JWTSecurityService:
    def __init__(self):
        self.secret_key = os.getenv("SECRET_KEY")
        self.algorithm = os.getenv("ALGORITHM", "HS256")
        self.access_token_expire_minutes = int(os.getenv("ACCESS_TOKEN_EXPIRE_MINUTES", 1440))
        self.refresh_token_expire_minutes = int(os.getenv("REFRESH_TOKEN_EXPIRE_MINUTES", 15))
        self.audience = os.getenv("JWT_AUDIENCE", "https://vamana-temple.netlify.app")
        # Whether to bind tokens to client info (IP/UA). Disabled by default to avoid issues behind proxies.
        self.bind_to_client = os.getenv("JWT_BIND_TO_CLIENT", "false").lower() in {"1", "true", "yes"}
        # When extracting client IP, trust X-Forwarded-For if running behind a reverse proxy
        self.trust_proxy = os.getenv("TRUST_PROXY", "true").lower() in {"1", "true", "yes"}
        
        if not self.secret_key:
            raise ValueError("SECRET_KEY environment variable is required")
        if self.access_token_expire_minutes <= 0:
            raise ValueError("ACCESS_TOKEN_EXPIRE_MINUTES must be greater than zero")
        if self.refresh_token_expire_minutes <= 0:
            raise ValueError("REFRESH_TOKEN_EXPIRE_MINUTES must be greater than zero")
    
    def create_access_token(self, data: dict, client_info: Optional[Dict[str, str]] = None) -> str:
        """Create a short-lived JWT access token with role-based expiration"""
        to_encode = data.copy()
        
        expire = datetime.now(timezone.utc) + timedelta(minutes=self.access_token_expire_minutes)
        
        # Add standard claims
        to_encode.update({
            "exp": expire,
            "iat": datetime.now(timezone.utc),
            "aud": self.audience,
            "type": "access",
            "jti": secrets.token_hex(16),
        })
        
        # Add client binding for additional security (configurable)
        if self.bind_to_client and client_info:
            client_hash = hashlib.sha256(
                f"{client_info.get('ip', '')}{client_info.get('user_agent', '')}".encode()
            ).hexdigest()[:16]
            to_encode["client_hash"] = client_hash
        
        return jwt.encode(to_encode, self.secret_key, algorithm=self.algorithm)
    
    def create_refresh_token(self, data: dict, client_info: Optional[Dict[str, str]] = None) -> str:
        """Create a long-lived JWT refresh token"""
        to_encode = data.copy()
        expire = datetime.now(timezone.utc) + timedelta(minutes=self.refresh_token_expire_minutes)
        
        # Add standard claims
        to_encode.update({
            "exp": expire,
            "iat": datetime.now(timezone.utc),
            "aud": self.audience,
            "type": "refresh",
            "jti": secrets.token_hex(16)  # Unique token ID for revocation
        })
        
        # Add client binding
        if self.bind_to_client and client_info:
            client_hash = hashlib.sha256(
                f"{client_info.get('ip', '')}{client_info.get('user_agent', '')}".encode()
            ).hexdigest()[:16]
            to_encode["client_hash"] = client_hash
        
        return jwt.encode(to_encode, self.secret_key, algorithm=self.algorithm)
    
    def verify_token(self, token: str, token_type: str = "access", client_info: Optional[Dict[str, str]] = None) -> Dict[str, Any]:
        """Verify and decode JWT token"""
        try:
            payload = jwt.decode(
                token, 
                self.secret_key, 
                algorithms=[self.algorithm],
                audience=self.audience
            )
            
            # Check token type
            if payload.get("type") != token_type:
                raise HTTPException(status_code=401, detail="Invalid token type")
            
            # Verify client binding if enabled and present
            if self.bind_to_client and client_info and "client_hash" in payload:
                expected_hash = hashlib.sha256(
                    f"{client_info.get('ip', '')}{client_info.get('user_agent', '')}".encode()
                ).hexdigest()[:16]

                if payload["client_hash"] != expected_hash:
                    raise HTTPException(status_code=401, detail="Token bound to different client")
            
            return payload
            
        except ExpiredSignatureError:
            raise HTTPException(status_code=401, detail="Token has expired")
        except InvalidTokenError:
            raise HTTPException(status_code=401, detail="Invalid token")
        except Exception as e:
            raise HTTPException(status_code=401, detail="Token validation failed")
    
    def get_client_info(self, request: Request) -> Dict[str, str]:
        """Extract client information for token binding. If behind a proxy and TRUST_PROXY is true,
        prefer X-Forwarded-For header's first IP."""
        ip = ""
        if self.trust_proxy:
            xff = request.headers.get("x-forwarded-for") or request.headers.get("X-Forwarded-For")
            if xff:
                # Take the first IP in the list
                ip = xff.split(",")[0].strip()
        if not ip:
            ip = request.client.host if request.client else ""
        return {
            "ip": ip,
            "user_agent": request.headers.get("user-agent", "")
        }
    
    def refresh_access_token(self, refresh_token: str, client_info: Optional[Dict[str, str]] = None) -> tuple[str, str]:
        """Generate a new access token and rotated refresh token using the provided refresh token."""
        payload = self.verify_token(refresh_token, token_type="refresh", client_info=client_info)

        user_data = {
            k: v for k, v in payload.items()
            if k not in ["exp", "iat", "aud", "type", "jti", "client_hash"]
        }

        new_access_token = self.create_access_token(user_data, client_info)
        new_refresh_token = self.create_refresh_token(user_data, client_info)
        return new_access_token, new_refresh_token
    
    def get_token_duration(self, role_id: Optional[int] = None) -> int:
        """Get access token duration in seconds."""
        return self.access_token_expire_minutes * 60

    def get_refresh_token_duration(self) -> int:
        """Get refresh token duration in seconds."""
        return self.refresh_token_expire_minutes * 60

# Global instance
=======
import os
import jwt
from jwt.exceptions import InvalidTokenError, ExpiredSignatureError
from datetime import datetime, timedelta, timezone
from typing import Optional, Dict, Any
from fastapi import HTTPException, Request
import secrets
import hashlib

class JWTSecurityService:
    def __init__(self):
        self.secret_key = os.getenv("SECRET_KEY")
        self.algorithm = os.getenv("ALGORITHM", "HS256")
        # Default to 1 day for web sessions
        self.access_token_expire_minutes = int(os.getenv("ACCESS_TOKEN_EXPIRE_MINUTES", 1440))  # 1 day
        self.refresh_token_expire_minutes = int(os.getenv("REFRESH_TOKEN_EXPIRE_MINUTES", 10080))  # 7 days
        # Mobile app uses longer tokens - 180 days (6 months)
        self.mobile_access_token_expire_minutes = int(os.getenv("MOBILE_ACCESS_TOKEN_EXPIRE_MINUTES", 259200))  # 180 days
        self.mobile_refresh_token_expire_minutes = int(os.getenv("MOBILE_REFRESH_TOKEN_EXPIRE_MINUTES", 525600))  # 365 days
        self.audience = os.getenv("JWT_AUDIENCE", "https://vamana-temple.netlify.app")
        # Whether to bind tokens to client info (IP/UA). Disabled by default to avoid issues behind proxies.
        self.bind_to_client = os.getenv("JWT_BIND_TO_CLIENT", "false").lower() in {"1", "true", "yes"}
        # When extracting client IP, trust X-Forwarded-For if running behind a reverse proxy
        self.trust_proxy = os.getenv("TRUST_PROXY", "true").lower() in {"1", "true", "yes"}
        
        if not self.secret_key:
            raise ValueError("SECRET_KEY environment variable is required")
        if self.access_token_expire_minutes <= 0:
            raise ValueError("ACCESS_TOKEN_EXPIRE_MINUTES must be greater than zero")
        if self.refresh_token_expire_minutes <= 0:
            raise ValueError("REFRESH_TOKEN_EXPIRE_MINUTES must be greater than zero")
    
    def create_access_token(self, data: dict, client_info: Optional[Dict[str, str]] = None, is_mobile: bool = False) -> str:
        """Create a JWT access token with device-specific expiration (longer for mobile)"""
        to_encode = data.copy()
        
        # Use extended expiration for mobile apps
        expire_minutes = self.mobile_access_token_expire_minutes if is_mobile else self.access_token_expire_minutes
        expire = datetime.now(timezone.utc) + timedelta(minutes=expire_minutes)
        
        # Add standard claims
        to_encode.update({
            "exp": expire,
            "iat": datetime.now(timezone.utc),
            "aud": self.audience,
            "type": "access",
            "jti": secrets.token_hex(16),
        })
        
        # Add client binding for additional security (configurable)
        if self.bind_to_client and client_info:
            client_hash = hashlib.sha256(
                f"{client_info.get('ip', '')}{client_info.get('user_agent', '')}".encode()
            ).hexdigest()[:16]
            to_encode["client_hash"] = client_hash
        
        return jwt.encode(to_encode, self.secret_key, algorithm=self.algorithm)
    
    def create_refresh_token(self, data: dict, client_info: Optional[Dict[str, str]] = None, is_mobile: bool = False) -> str:
        """Create a JWT refresh token with device-specific expiration (longer for mobile)"""
        to_encode = data.copy()
        
        # Use extended expiration for mobile apps
        expire_minutes = self.mobile_refresh_token_expire_minutes if is_mobile else self.refresh_token_expire_minutes
        expire = datetime.now(timezone.utc) + timedelta(minutes=expire_minutes)
        
        # Add standard claims
        to_encode.update({
            "exp": expire,
            "iat": datetime.now(timezone.utc),
            "aud": self.audience,
            "type": "refresh",
            "jti": secrets.token_hex(16)  # Unique token ID for revocation
        })
        
        # Add client binding
        if self.bind_to_client and client_info:
            client_hash = hashlib.sha256(
                f"{client_info.get('ip', '')}{client_info.get('user_agent', '')}".encode()
            ).hexdigest()[:16]
            to_encode["client_hash"] = client_hash
        
        return jwt.encode(to_encode, self.secret_key, algorithm=self.algorithm)
    
    def verify_token(self, token: str, token_type: str = "access", client_info: Optional[Dict[str, str]] = None) -> Dict[str, Any]:
        """Verify and decode JWT token"""
        try:
            payload = jwt.decode(
                token, 
                self.secret_key, 
                algorithms=[self.algorithm],
                audience=self.audience
            )
            
            # Check token type
            if payload.get("type") != token_type:
                raise HTTPException(status_code=401, detail="Invalid token type")
            
            # Verify client binding if enabled and present
            if self.bind_to_client and client_info and "client_hash" in payload:
                expected_hash = hashlib.sha256(
                    f"{client_info.get('ip', '')}{client_info.get('user_agent', '')}".encode()
                ).hexdigest()[:16]

                if payload["client_hash"] != expected_hash:
                    raise HTTPException(status_code=401, detail="Token bound to different client")
            
            return payload
            
        except ExpiredSignatureError:
            raise HTTPException(status_code=401, detail="Token has expired")
        except InvalidTokenError:
            raise HTTPException(status_code=401, detail="Invalid token")
        except Exception as e:
            raise HTTPException(status_code=401, detail="Token validation failed")
    
    def get_client_info(self, request: Request) -> Dict[str, str]:
        """Extract client information for token binding. If behind a proxy and TRUST_PROXY is true,
        prefer X-Forwarded-For header's first IP."""
        ip = ""
        if self.trust_proxy:
            xff = request.headers.get("x-forwarded-for") or request.headers.get("X-Forwarded-For")
            if xff:
                # Take the first IP in the list
                ip = xff.split(",")[0].strip()
        if not ip:
            ip = request.client.host if request.client else ""
        return {
            "ip": ip,
            "user_agent": request.headers.get("user-agent", "")
        }
    
    def refresh_access_token(self, refresh_token: str, client_info: Optional[Dict[str, str]] = None, is_mobile: bool = False) -> tuple[str, str]:
        """Generate a new access token and rotated refresh token using the provided refresh token."""
        payload = self.verify_token(refresh_token, token_type="refresh", client_info=client_info)

        user_data = {
            k: v for k, v in payload.items()
            if k not in ["exp", "iat", "aud", "type", "jti", "client_hash"]
        }

        new_access_token = self.create_access_token(user_data, client_info, is_mobile=is_mobile)
        new_refresh_token = self.create_refresh_token(user_data, client_info, is_mobile=is_mobile)
        return new_access_token, new_refresh_token
    
    def get_token_duration(self, role_id: Optional[int] = None) -> int:
        """Get access token duration in seconds."""
        return self.access_token_expire_minutes * 60

    def get_refresh_token_duration(self) -> int:
        """Get refresh token duration in seconds."""
        return self.refresh_token_expire_minutes * 60

# Global instance
>>>>>>> d021c721
jwt_security = JWTSecurityService()<|MERGE_RESOLUTION|>--- conflicted
+++ resolved
@@ -1,150 +1,3 @@
-<<<<<<< HEAD
-import os
-import jwt
-from jwt.exceptions import InvalidTokenError, ExpiredSignatureError
-from datetime import datetime, timedelta, timezone
-from typing import Optional, Dict, Any
-from fastapi import HTTPException, Request
-import secrets
-import hashlib
-
-class JWTSecurityService:
-    def __init__(self):
-        self.secret_key = os.getenv("SECRET_KEY")
-        self.algorithm = os.getenv("ALGORITHM", "HS256")
-        self.access_token_expire_minutes = int(os.getenv("ACCESS_TOKEN_EXPIRE_MINUTES", 1440))
-        self.refresh_token_expire_minutes = int(os.getenv("REFRESH_TOKEN_EXPIRE_MINUTES", 15))
-        self.audience = os.getenv("JWT_AUDIENCE", "https://vamana-temple.netlify.app")
-        # Whether to bind tokens to client info (IP/UA). Disabled by default to avoid issues behind proxies.
-        self.bind_to_client = os.getenv("JWT_BIND_TO_CLIENT", "false").lower() in {"1", "true", "yes"}
-        # When extracting client IP, trust X-Forwarded-For if running behind a reverse proxy
-        self.trust_proxy = os.getenv("TRUST_PROXY", "true").lower() in {"1", "true", "yes"}
-        
-        if not self.secret_key:
-            raise ValueError("SECRET_KEY environment variable is required")
-        if self.access_token_expire_minutes <= 0:
-            raise ValueError("ACCESS_TOKEN_EXPIRE_MINUTES must be greater than zero")
-        if self.refresh_token_expire_minutes <= 0:
-            raise ValueError("REFRESH_TOKEN_EXPIRE_MINUTES must be greater than zero")
-    
-    def create_access_token(self, data: dict, client_info: Optional[Dict[str, str]] = None) -> str:
-        """Create a short-lived JWT access token with role-based expiration"""
-        to_encode = data.copy()
-        
-        expire = datetime.now(timezone.utc) + timedelta(minutes=self.access_token_expire_minutes)
-        
-        # Add standard claims
-        to_encode.update({
-            "exp": expire,
-            "iat": datetime.now(timezone.utc),
-            "aud": self.audience,
-            "type": "access",
-            "jti": secrets.token_hex(16),
-        })
-        
-        # Add client binding for additional security (configurable)
-        if self.bind_to_client and client_info:
-            client_hash = hashlib.sha256(
-                f"{client_info.get('ip', '')}{client_info.get('user_agent', '')}".encode()
-            ).hexdigest()[:16]
-            to_encode["client_hash"] = client_hash
-        
-        return jwt.encode(to_encode, self.secret_key, algorithm=self.algorithm)
-    
-    def create_refresh_token(self, data: dict, client_info: Optional[Dict[str, str]] = None) -> str:
-        """Create a long-lived JWT refresh token"""
-        to_encode = data.copy()
-        expire = datetime.now(timezone.utc) + timedelta(minutes=self.refresh_token_expire_minutes)
-        
-        # Add standard claims
-        to_encode.update({
-            "exp": expire,
-            "iat": datetime.now(timezone.utc),
-            "aud": self.audience,
-            "type": "refresh",
-            "jti": secrets.token_hex(16)  # Unique token ID for revocation
-        })
-        
-        # Add client binding
-        if self.bind_to_client and client_info:
-            client_hash = hashlib.sha256(
-                f"{client_info.get('ip', '')}{client_info.get('user_agent', '')}".encode()
-            ).hexdigest()[:16]
-            to_encode["client_hash"] = client_hash
-        
-        return jwt.encode(to_encode, self.secret_key, algorithm=self.algorithm)
-    
-    def verify_token(self, token: str, token_type: str = "access", client_info: Optional[Dict[str, str]] = None) -> Dict[str, Any]:
-        """Verify and decode JWT token"""
-        try:
-            payload = jwt.decode(
-                token, 
-                self.secret_key, 
-                algorithms=[self.algorithm],
-                audience=self.audience
-            )
-            
-            # Check token type
-            if payload.get("type") != token_type:
-                raise HTTPException(status_code=401, detail="Invalid token type")
-            
-            # Verify client binding if enabled and present
-            if self.bind_to_client and client_info and "client_hash" in payload:
-                expected_hash = hashlib.sha256(
-                    f"{client_info.get('ip', '')}{client_info.get('user_agent', '')}".encode()
-                ).hexdigest()[:16]
-
-                if payload["client_hash"] != expected_hash:
-                    raise HTTPException(status_code=401, detail="Token bound to different client")
-            
-            return payload
-            
-        except ExpiredSignatureError:
-            raise HTTPException(status_code=401, detail="Token has expired")
-        except InvalidTokenError:
-            raise HTTPException(status_code=401, detail="Invalid token")
-        except Exception as e:
-            raise HTTPException(status_code=401, detail="Token validation failed")
-    
-    def get_client_info(self, request: Request) -> Dict[str, str]:
-        """Extract client information for token binding. If behind a proxy and TRUST_PROXY is true,
-        prefer X-Forwarded-For header's first IP."""
-        ip = ""
-        if self.trust_proxy:
-            xff = request.headers.get("x-forwarded-for") or request.headers.get("X-Forwarded-For")
-            if xff:
-                # Take the first IP in the list
-                ip = xff.split(",")[0].strip()
-        if not ip:
-            ip = request.client.host if request.client else ""
-        return {
-            "ip": ip,
-            "user_agent": request.headers.get("user-agent", "")
-        }
-    
-    def refresh_access_token(self, refresh_token: str, client_info: Optional[Dict[str, str]] = None) -> tuple[str, str]:
-        """Generate a new access token and rotated refresh token using the provided refresh token."""
-        payload = self.verify_token(refresh_token, token_type="refresh", client_info=client_info)
-
-        user_data = {
-            k: v for k, v in payload.items()
-            if k not in ["exp", "iat", "aud", "type", "jti", "client_hash"]
-        }
-
-        new_access_token = self.create_access_token(user_data, client_info)
-        new_refresh_token = self.create_refresh_token(user_data, client_info)
-        return new_access_token, new_refresh_token
-    
-    def get_token_duration(self, role_id: Optional[int] = None) -> int:
-        """Get access token duration in seconds."""
-        return self.access_token_expire_minutes * 60
-
-    def get_refresh_token_duration(self) -> int:
-        """Get refresh token duration in seconds."""
-        return self.refresh_token_expire_minutes * 60
-
-# Global instance
-=======
 import os
 import jwt
 from jwt.exceptions import InvalidTokenError, ExpiredSignatureError
@@ -299,5 +152,4 @@
         return self.refresh_token_expire_minutes * 60
 
 # Global instance
->>>>>>> d021c721
 jwt_security = JWTSecurityService()