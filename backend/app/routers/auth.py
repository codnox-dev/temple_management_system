<<<<<<< HEAD
from fastapi import APIRouter, HTTPException, Request, Response, status
import os
import re
from fastapi.security import OAuth2PasswordBearer
from pydantic import BaseModel, Field
from typing import Optional
from datetime import datetime
import logging

from ..services.jwt_security_service import jwt_security
from ..services.auth_service import authenticate_admin, get_admin_by_username, update_last_login
from ..services.activity_service import create_activity
from ..services.login_rate_limit_service import login_rate_limit_service
from ..services.security_service import SecurityService
from ..models.activity_models import ActivityCreate
from ..database import token_revocation_collection, add_security_origin

router = APIRouter()
logger = logging.getLogger("auth")
security_service = SecurityService()


def _is_allowed_origin(origin: str) -> bool:
    """Validate Origin header against ALLOWED_ORIGINS and ALLOWED_ORIGIN_REGEX.
    Falls back to sane defaults if env not set."""
    if not origin:
        # Allow requests without Origin header (mobile apps)
        # Mobile verification middleware handles authentication
        return True
    raw_allowed = os.getenv("ALLOWED_ORIGINS", "").strip()
    allowed_list = [o.strip() for o in raw_allowed.split(",") if o.strip()] or [
        "https://vamana-temple.netlify.app",
        "http://localhost:5173",
        "http://127.0.0.1:5173",
    ]
    origin_regex_env = os.getenv("ALLOWED_ORIGIN_REGEX", "").strip()
    default_origin_regex = r"^https:\/\/([a-z0-9-]+\.)*netlify\.app$"
    allow_origin_regex = origin_regex_env or default_origin_regex

    if origin in allowed_list:
        return True
    try:
        if allow_origin_regex and re.match(allow_origin_regex, origin):
            return True
    except re.error:
        pass
    return False

# Handle CORS preflight requests for auth endpoints
@router.options("/login")
@router.options("/refresh-token")
@router.options("/logout")
async def handle_cors_preflight(request: Request):
    """Handle CORS preflight requests for auth endpoints"""
    origin = request.headers.get("origin", "")
    headers = {
        "Access-Control-Allow-Origin": origin if origin else "*",
        "Vary": "Origin",
        "Access-Control-Allow-Methods": "GET, POST, PUT, DELETE, PATCH, OPTIONS",
        "Access-Control-Allow-Headers": request.headers.get("access-control-request-headers", "authorization, content-type"),
        "Access-Control-Allow-Credentials": "true",
        "Access-Control-Max-Age": "600",
    }
    return Response(status_code=200, headers=headers)

# OAuth2 scheme for Swagger UI
oauth2_scheme = OAuth2PasswordBearer(tokenUrl="/api/auth/login")

class TokenResponse(BaseModel):
    access_token: str
    token_type: str = "bearer"
    expires_in: int
    refresh_token: Optional[str] = None

class RefreshTokenRequest(BaseModel):
    refresh_token: str


class LoginRequest(BaseModel):
    username: str = Field(..., min_length=3, max_length=128)
    password: str = Field(..., min_length=8, max_length=128)


@router.post("/login", response_model=TokenResponse)
async def login(request: Request, response: Response, credentials: LoginRequest):
    """Authenticate admin users using username and password."""
    origin = request.headers.get("origin", "")
    if not _is_allowed_origin(origin):
        raise HTTPException(status_code=status.HTTP_403_FORBIDDEN, detail="Invalid origin")

    client_info = jwt_security.get_client_info(request)
    client_ip = client_info.get("ip") or (request.client.host if request.client else "unknown")
    device_identifier = (
        request.headers.get("x-device-id")
        or request.headers.get("x-device-fingerprint")
        or client_info.get("user_agent", "unknown")
    )

    allowed, message, blocked_until = await login_rate_limit_service.register_attempt(client_ip, device_identifier)
    if not allowed:
        detail = message or "Too many login attempts. Please try again later."
        if blocked_until:
            detail = f"{detail} Next attempt after {blocked_until.isoformat()}"
        await security_service.log_security_event(
            event_type="login_rate_limited",
            user_id=None,
            ip_address=client_ip,
            user_agent=client_info.get("user_agent"),
            details={
                "device_identifier": device_identifier,
                "blocked_until": blocked_until.isoformat() if blocked_until else None,
            }
        )
        raise HTTPException(status_code=status.HTTP_429_TOO_MANY_REQUESTS, detail=detail)

    username = credentials.username.strip()
    admin = await authenticate_admin(username, credentials.password)
    if not admin:
        await security_service.log_security_event(
            event_type="login_failed",
            user_id=None,
            ip_address=client_ip,
            user_agent=client_info.get("user_agent"),
            details={"username": username}
        )
        raise HTTPException(status_code=status.HTTP_401_UNAUTHORIZED, detail="Invalid credentials")

    if admin.get("isRestricted", False):
        await security_service.log_security_event(
            event_type="login_blocked",
            user_id=str(admin.get("_id")),
            ip_address=client_ip,
            user_agent=client_info.get("user_agent"),
            details={"reason": "account_restricted"}
        )
        raise HTTPException(
            status_code=status.HTTP_403_FORBIDDEN,
            detail="Account is restricted. Please contact the administrator."
        )

    await update_last_login(admin["_id"])

    await create_activity(ActivityCreate(
        username=admin["username"],
        role=admin.get("role", "Unknown"),
        activity="Logged in via password authentication",
        timestamp=datetime.utcnow()
    ))

    await security_service.log_security_event(
        event_type="login_success",
        user_id=str(admin.get("_id")),
        ip_address=client_ip,
        user_agent=client_info.get("user_agent"),
        details={"device_identifier": device_identifier}
    )

    token_payload = {
        "sub": admin.get("username"),
        "user_id": str(admin.get("_id")),
        "role": admin.get("role", "admin"),
        "role_id": admin.get("role_id", 1),
        "permissions": admin.get("permissions", []),
    }

    access_token = jwt_security.create_access_token(token_payload, client_info)
    refresh_token = jwt_security.create_refresh_token(token_payload, client_info)

    response.set_cookie(
        key="refresh_token",
        value=refresh_token,
        httponly=True,
        secure=True,
        samesite="none",
        max_age=jwt_security.get_refresh_token_duration(),
        path="/"
    )

    return TokenResponse(
        access_token=access_token,
        expires_in=jwt_security.get_token_duration(),
        refresh_token=refresh_token
    )

@router.post("/refresh-token", response_model=TokenResponse)
async def refresh_token(request: Request, response: Response, refresh_request: Optional[RefreshTokenRequest] = None):
    """Issue a new access token and rotate the refresh token."""
    origin = request.headers.get("origin", "")
    if not _is_allowed_origin(origin):
        raise HTTPException(status_code=status.HTTP_403_FORBIDDEN, detail="Invalid origin")

    refresh_token_value: Optional[str] = None
    if refresh_request and refresh_request.refresh_token:
        refresh_token_value = refresh_request.refresh_token
    else:
        refresh_token_value = request.cookies.get("refresh_token")

    if not refresh_token_value:
        raise HTTPException(status_code=status.HTTP_401_UNAUTHORIZED, detail="Refresh token required")

    client_info = jwt_security.get_client_info(request)

    try:
        payload = jwt_security.verify_token(refresh_token_value, token_type="refresh", client_info=client_info)
    except HTTPException:
        raise
    except Exception as exc:
        logger.warning("Refresh token verification failed: %s", exc)
        raise HTTPException(status_code=status.HTTP_401_UNAUTHORIZED, detail="Invalid refresh token")

    jti = payload.get("jti")
    if jti:
        revoked = await token_revocation_collection.find_one({"jti": jti})
        if revoked:
            raise HTTPException(status_code=status.HTTP_401_UNAUTHORIZED, detail="Invalid refresh token")

    username = payload.get("sub")
    if not username:
        raise HTTPException(status_code=status.HTTP_401_UNAUTHORIZED, detail="Invalid refresh token")

    admin = await get_admin_by_username(username)
    if not admin or admin.get("isRestricted", False):
        raise HTTPException(status_code=status.HTTP_401_UNAUTHORIZED, detail="Invalid refresh token")

    if jti:
        await token_revocation_collection.update_one(
            {"jti": jti},
            {
                "$setOnInsert": add_security_origin({
                    "revoked_at": datetime.utcnow(),
                    "reason": "rotated_refresh",
                })
            },
            upsert=True,
        )

    user_data = {
        "sub": admin.get("username"),
        "user_id": str(admin.get("_id")),
        "role": admin.get("role", "admin"),
        "role_id": admin.get("role_id", 1),
        "permissions": admin.get("permissions", []),
    }

    new_access_token = jwt_security.create_access_token(user_data, client_info)
    new_refresh_token = jwt_security.create_refresh_token(user_data, client_info)

    response.set_cookie(
        key="refresh_token",
        value=new_refresh_token,
        httponly=True,
        secure=True,
        samesite="none",
        max_age=jwt_security.get_refresh_token_duration(),
        path="/"
    )

    await security_service.log_security_event(
        event_type="refresh_token_rotated",
        user_id=str(admin.get("_id")),
        ip_address=client_info.get("ip"),
        user_agent=client_info.get("user_agent"),
        details={"previous_jti": jti}
    )

    return TokenResponse(
        access_token=new_access_token,
        expires_in=jwt_security.get_token_duration(),
        refresh_token=new_refresh_token
    )

@router.post("/logout")
async def logout(request: Request, response: Response):
    """Invalidate the current session by revoking the refresh token and clearing cookies."""
    origin = request.headers.get("origin", "")
    if not _is_allowed_origin(origin):
        raise HTTPException(status_code=status.HTTP_403_FORBIDDEN, detail="Invalid origin")

    refresh_token_value = request.cookies.get("refresh_token")
    if not refresh_token_value:
        try:
            body = await request.json()
            refresh_token_value = body.get("refresh_token")
        except Exception:
            refresh_token_value = None

    client_info = jwt_security.get_client_info(request)
    user_id = None

    if refresh_token_value:
        try:
            payload = jwt_security.verify_token(refresh_token_value, token_type="refresh", client_info=client_info)
            jti = payload.get("jti")
            if jti:
                await token_revocation_collection.update_one(
                    {"jti": jti},
                    {
                        "$setOnInsert": add_security_origin({
                            "revoked_at": datetime.utcnow(),
                            "reason": "logout",
                        })
                    },
                    upsert=True,
                )
            user_identifier = payload.get("user_id") or payload.get("sub")
            if user_identifier is not None:
                user_id = str(user_identifier)
        except Exception as exc:
            logger.debug("Failed to verify refresh token during logout: %s", exc)

    response.delete_cookie(
        key="refresh_token",
        httponly=True,
        secure=True,
        samesite="none",
        path="/"
    )

    await security_service.log_security_event(
        event_type="logout",
        user_id=user_id,
        ip_address=client_info.get("ip"),
        user_agent=client_info.get("user_agent"),
        details={"manual": True}
    )

    return {"message": "Logged out successfully"}

@router.get("/verify-token")
async def verify_token(request: Request):
    """
    Verify current token and return user info
    """
    # Extract token from Authorization header
    token = None
    auth_header = request.headers.get("Authorization")
    if auth_header and auth_header.startswith("Bearer "):
        token = auth_header.split(" ")[1]
    else:
        # Try to get token from HTTP-only cookie as fallback
        token = request.cookies.get("access_token")
    
    if not token:
        raise HTTPException(status_code=401, detail="Token required")
    
    # Get client info
    client_info = jwt_security.get_client_info(request)
    
    # Verify token
    try:
        payload = jwt_security.verify_token(token, token_type="access", client_info=client_info)
    except Exception as e:
        raise HTTPException(status_code=401, detail="Invalid token")

    username = payload.get("sub")
    if username:
        admin = await get_admin_by_username(username)
        if not admin or admin.get("isRestricted", False):
            raise HTTPException(status_code=401, detail="Invalid token")
    
    # Return filtered user info
    return {
        "valid": True,
        "user": {k: v for k, v in payload.items() 
                if k not in ["exp", "iat", "aud", "type", "client_hash"]}
=======
from fastapi import APIRouter, HTTPException, Request, Response, status
import os
import re
from fastapi.security import OAuth2PasswordBearer
from pydantic import BaseModel, Field
from typing import Optional
from datetime import datetime
import logging

from ..services.jwt_security_service import jwt_security
from ..services.auth_service import authenticate_admin, get_admin_by_username, update_last_login
from ..services.activity_service import create_activity
from ..services.login_rate_limit_service import login_rate_limit_service
from ..services.security_service import SecurityService
from ..models.activity_models import ActivityCreate
from ..database import token_revocation_collection, add_security_origin

router = APIRouter()
logger = logging.getLogger("auth")
security_service = SecurityService()


def _is_allowed_origin(origin: str) -> bool:
    """Validate Origin header against ALLOWED_ORIGINS and ALLOWED_ORIGIN_REGEX.
    Falls back to sane defaults if env not set."""
    if not origin:
        # Allow requests without Origin header (mobile apps)
        # Mobile verification middleware handles authentication
        return True
    raw_allowed = os.getenv("ALLOWED_ORIGINS", "").strip()
    allowed_list = [o.strip() for o in raw_allowed.split(",") if o.strip()] or [
        "https://vamana-temple.netlify.app",
        "http://localhost:5173",
        "http://127.0.0.1:5173",
    ]
    origin_regex_env = os.getenv("ALLOWED_ORIGIN_REGEX", "").strip()
    default_origin_regex = r"^https:\/\/([a-z0-9-]+\.)*netlify\.app$"
    allow_origin_regex = origin_regex_env or default_origin_regex

    if origin in allowed_list:
        return True
    try:
        if allow_origin_regex and re.match(allow_origin_regex, origin):
            return True
    except re.error:
        pass
    return False

# Handle CORS preflight requests for auth endpoints
@router.options("/login")
@router.options("/refresh-token")
@router.options("/logout")
async def handle_cors_preflight(request: Request):
    """Handle CORS preflight requests for auth endpoints"""
    origin = request.headers.get("origin", "")
    headers = {
        "Access-Control-Allow-Origin": origin if origin else "*",
        "Vary": "Origin",
        "Access-Control-Allow-Methods": "GET, POST, PUT, DELETE, PATCH, OPTIONS",
        "Access-Control-Allow-Headers": request.headers.get("access-control-request-headers", "authorization, content-type"),
        "Access-Control-Allow-Credentials": "true",
        "Access-Control-Max-Age": "600",
    }
    return Response(status_code=200, headers=headers)

# OAuth2 scheme for Swagger UI
oauth2_scheme = OAuth2PasswordBearer(tokenUrl="/api/auth/login")

class TokenResponse(BaseModel):
    access_token: str
    token_type: str = "bearer"
    expires_in: int
    refresh_token: Optional[str] = None

class RefreshTokenRequest(BaseModel):
    refresh_token: str


class LoginRequest(BaseModel):
    username: str = Field(..., min_length=3, max_length=128)
    password: str = Field(..., min_length=8, max_length=128)


@router.post("/login", response_model=TokenResponse)
async def login(request: Request, response: Response, credentials: LoginRequest):
    """Authenticate admin users using username and password."""
    origin = request.headers.get("origin", "")
    if not _is_allowed_origin(origin):
        raise HTTPException(status_code=status.HTTP_403_FORBIDDEN, detail="Invalid origin")

    client_info = jwt_security.get_client_info(request)
    client_ip = client_info.get("ip") or (request.client.host if request.client else "unknown")
    device_identifier = (
        request.headers.get("x-device-id")
        or request.headers.get("x-device-fingerprint")
        or client_info.get("user_agent", "unknown")
    )

    allowed, message, blocked_until = await login_rate_limit_service.register_attempt(client_ip, device_identifier)
    if not allowed:
        detail = message or "Too many login attempts. Please try again later."
        if blocked_until:
            detail = f"{detail} Next attempt after {blocked_until.isoformat()}"
        await security_service.log_security_event(
            event_type="login_rate_limited",
            user_id=None,
            ip_address=client_ip,
            user_agent=client_info.get("user_agent"),
            details={
                "device_identifier": device_identifier,
                "blocked_until": blocked_until.isoformat() if blocked_until else None,
            }
        )
        raise HTTPException(status_code=status.HTTP_429_TOO_MANY_REQUESTS, detail=detail)

    username = credentials.username.strip()
    admin = await authenticate_admin(username, credentials.password)
    if not admin:
        await security_service.log_security_event(
            event_type="login_failed",
            user_id=None,
            ip_address=client_ip,
            user_agent=client_info.get("user_agent"),
            details={"username": username}
        )
        raise HTTPException(status_code=status.HTTP_401_UNAUTHORIZED, detail="Invalid credentials")

    if admin.get("isRestricted", False):
        await security_service.log_security_event(
            event_type="login_blocked",
            user_id=str(admin.get("_id")),
            ip_address=client_ip,
            user_agent=client_info.get("user_agent"),
            details={"reason": "account_restricted"}
        )
        raise HTTPException(
            status_code=status.HTTP_403_FORBIDDEN,
            detail="Account is restricted. Please contact the administrator."
        )

    await update_last_login(admin["_id"])

    await create_activity(ActivityCreate(
        username=admin["username"],
        role=admin.get("role", "Unknown"),
        activity="Logged in via password authentication",
        timestamp=datetime.utcnow()
    ))

    await security_service.log_security_event(
        event_type="login_success",
        user_id=str(admin.get("_id")),
        ip_address=client_ip,
        user_agent=client_info.get("user_agent"),
        details={"device_identifier": device_identifier}
    )

    token_payload = {
        "sub": admin.get("username"),
        "user_id": str(admin.get("_id")),
        "role": admin.get("role", "admin"),
        "role_id": admin.get("role_id", 1),
        "permissions": admin.get("permissions", []),
    }

    # Detect if request is from mobile app (no Origin header or specific User-Agent)
    origin = request.headers.get("origin", "")
    user_agent = request.headers.get("user-agent", "").lower()
    is_mobile = not origin or "dart" in user_agent or "flutter" in user_agent

    access_token = jwt_security.create_access_token(token_payload, client_info, is_mobile=is_mobile)
    refresh_token = jwt_security.create_refresh_token(token_payload, client_info, is_mobile=is_mobile)

    response.set_cookie(
        key="refresh_token",
        value=refresh_token,
        httponly=True,
        secure=True,
        samesite="none",
        max_age=jwt_security.get_refresh_token_duration(),
        path="/"
    )

    return TokenResponse(
        access_token=access_token,
        expires_in=jwt_security.get_token_duration(),
        refresh_token=refresh_token
    )

@router.post("/refresh-token", response_model=TokenResponse)
async def refresh_token(request: Request, response: Response, refresh_request: Optional[RefreshTokenRequest] = None):
    """Issue a new access token and rotate the refresh token."""
    origin = request.headers.get("origin", "")
    if not _is_allowed_origin(origin):
        raise HTTPException(status_code=status.HTTP_403_FORBIDDEN, detail="Invalid origin")

    refresh_token_value: Optional[str] = None
    if refresh_request and refresh_request.refresh_token:
        refresh_token_value = refresh_request.refresh_token
    else:
        refresh_token_value = request.cookies.get("refresh_token")

    if not refresh_token_value:
        raise HTTPException(status_code=status.HTTP_401_UNAUTHORIZED, detail="Refresh token required")

    client_info = jwt_security.get_client_info(request)

    try:
        payload = jwt_security.verify_token(refresh_token_value, token_type="refresh", client_info=client_info)
    except HTTPException:
        raise
    except Exception as exc:
        logger.warning("Refresh token verification failed: %s", exc)
        raise HTTPException(status_code=status.HTTP_401_UNAUTHORIZED, detail="Invalid refresh token")

    jti = payload.get("jti")
    if jti:
        revoked = await token_revocation_collection.find_one({"jti": jti})
        if revoked:
            raise HTTPException(status_code=status.HTTP_401_UNAUTHORIZED, detail="Invalid refresh token")

    username = payload.get("sub")
    if not username:
        raise HTTPException(status_code=status.HTTP_401_UNAUTHORIZED, detail="Invalid refresh token")

    admin = await get_admin_by_username(username)
    if not admin or admin.get("isRestricted", False):
        raise HTTPException(status_code=status.HTTP_401_UNAUTHORIZED, detail="Invalid refresh token")

    if jti:
        await token_revocation_collection.update_one(
            {"jti": jti},
            {
                "$setOnInsert": add_security_origin({
                    "revoked_at": datetime.utcnow(),
                    "reason": "rotated_refresh",
                })
            },
            upsert=True,
        )

    user_data = {
        "sub": admin.get("username"),
        "user_id": str(admin.get("_id")),
        "role": admin.get("role", "admin"),
        "role_id": admin.get("role_id", 1),
        "permissions": admin.get("permissions", []),
    }

    # Detect if request is from mobile app (no Origin header or specific User-Agent)
    user_agent = request.headers.get("user-agent", "").lower()
    is_mobile = not origin or "dart" in user_agent or "flutter" in user_agent

    new_access_token = jwt_security.create_access_token(user_data, client_info, is_mobile=is_mobile)
    new_refresh_token = jwt_security.create_refresh_token(user_data, client_info, is_mobile=is_mobile)

    response.set_cookie(
        key="refresh_token",
        value=new_refresh_token,
        httponly=True,
        secure=True,
        samesite="none",
        max_age=jwt_security.get_refresh_token_duration(),
        path="/"
    )

    await security_service.log_security_event(
        event_type="refresh_token_rotated",
        user_id=str(admin.get("_id")),
        ip_address=client_info.get("ip"),
        user_agent=client_info.get("user_agent"),
        details={"previous_jti": jti}
    )

    return TokenResponse(
        access_token=new_access_token,
        expires_in=jwt_security.get_token_duration(),
        refresh_token=new_refresh_token
    )

@router.post("/logout")
async def logout(request: Request, response: Response):
    """Invalidate the current session by revoking the refresh token and clearing cookies."""
    origin = request.headers.get("origin", "")
    if not _is_allowed_origin(origin):
        raise HTTPException(status_code=status.HTTP_403_FORBIDDEN, detail="Invalid origin")

    refresh_token_value = request.cookies.get("refresh_token")
    if not refresh_token_value:
        try:
            body = await request.json()
            refresh_token_value = body.get("refresh_token")
        except Exception:
            refresh_token_value = None

    client_info = jwt_security.get_client_info(request)
    user_id = None

    if refresh_token_value:
        try:
            payload = jwt_security.verify_token(refresh_token_value, token_type="refresh", client_info=client_info)
            jti = payload.get("jti")
            if jti:
                await token_revocation_collection.update_one(
                    {"jti": jti},
                    {
                        "$setOnInsert": add_security_origin({
                            "revoked_at": datetime.utcnow(),
                            "reason": "logout",
                        })
                    },
                    upsert=True,
                )
            user_identifier = payload.get("user_id") or payload.get("sub")
            if user_identifier is not None:
                user_id = str(user_identifier)
        except Exception as exc:
            logger.debug("Failed to verify refresh token during logout: %s", exc)

    response.delete_cookie(
        key="refresh_token",
        httponly=True,
        secure=True,
        samesite="none",
        path="/"
    )

    await security_service.log_security_event(
        event_type="logout",
        user_id=user_id,
        ip_address=client_info.get("ip"),
        user_agent=client_info.get("user_agent"),
        details={"manual": True}
    )

    return {"message": "Logged out successfully"}

@router.get("/verify-token")
async def verify_token(request: Request):
    """
    Verify current token and return user info
    """
    # Extract token from Authorization header
    token = None
    auth_header = request.headers.get("Authorization")
    if auth_header and auth_header.startswith("Bearer "):
        token = auth_header.split(" ")[1]
    else:
        # Try to get token from HTTP-only cookie as fallback
        token = request.cookies.get("access_token")
    
    if not token:
        raise HTTPException(status_code=401, detail="Token required")
    
    # Get client info
    client_info = jwt_security.get_client_info(request)
    
    # Verify token
    try:
        payload = jwt_security.verify_token(token, token_type="access", client_info=client_info)
    except Exception as e:
        raise HTTPException(status_code=401, detail="Invalid token")

    username = payload.get("sub")
    if username:
        admin = await get_admin_by_username(username)
        if not admin or admin.get("isRestricted", False):
            raise HTTPException(status_code=401, detail="Invalid token")
    
    # Return filtered user info
    return {
        "valid": True,
        "user": {k: v for k, v in payload.items() 
                if k not in ["exp", "iat", "aud", "type", "client_hash"]}
>>>>>>> d021c721
    }<|MERGE_RESOLUTION|>--- conflicted
+++ resolved
@@ -1,4 +1,3 @@
-<<<<<<< HEAD
 from fastapi import APIRouter, HTTPException, Request, Response, status
 import os
 import re
@@ -164,8 +163,13 @@
         "permissions": admin.get("permissions", []),
     }
 
-    access_token = jwt_security.create_access_token(token_payload, client_info)
-    refresh_token = jwt_security.create_refresh_token(token_payload, client_info)
+    # Detect if request is from mobile app (no Origin header or specific User-Agent)
+    origin = request.headers.get("origin", "")
+    user_agent = request.headers.get("user-agent", "").lower()
+    is_mobile = not origin or "dart" in user_agent or "flutter" in user_agent
+
+    access_token = jwt_security.create_access_token(token_payload, client_info, is_mobile=is_mobile)
+    refresh_token = jwt_security.create_refresh_token(token_payload, client_info, is_mobile=is_mobile)
 
     response.set_cookie(
         key="refresh_token",
@@ -243,8 +247,12 @@
         "permissions": admin.get("permissions", []),
     }
 
-    new_access_token = jwt_security.create_access_token(user_data, client_info)
-    new_refresh_token = jwt_security.create_refresh_token(user_data, client_info)
+    # Detect if request is from mobile app (no Origin header or specific User-Agent)
+    user_agent = request.headers.get("user-agent", "").lower()
+    is_mobile = not origin or "dart" in user_agent or "flutter" in user_agent
+
+    new_access_token = jwt_security.create_access_token(user_data, client_info, is_mobile=is_mobile)
+    new_refresh_token = jwt_security.create_refresh_token(user_data, client_info, is_mobile=is_mobile)
 
     response.set_cookie(
         key="refresh_token",
@@ -364,380 +372,4 @@
         "valid": True,
         "user": {k: v for k, v in payload.items() 
                 if k not in ["exp", "iat", "aud", "type", "client_hash"]}
-=======
-from fastapi import APIRouter, HTTPException, Request, Response, status
-import os
-import re
-from fastapi.security import OAuth2PasswordBearer
-from pydantic import BaseModel, Field
-from typing import Optional
-from datetime import datetime
-import logging
-
-from ..services.jwt_security_service import jwt_security
-from ..services.auth_service import authenticate_admin, get_admin_by_username, update_last_login
-from ..services.activity_service import create_activity
-from ..services.login_rate_limit_service import login_rate_limit_service
-from ..services.security_service import SecurityService
-from ..models.activity_models import ActivityCreate
-from ..database import token_revocation_collection, add_security_origin
-
-router = APIRouter()
-logger = logging.getLogger("auth")
-security_service = SecurityService()
-
-
-def _is_allowed_origin(origin: str) -> bool:
-    """Validate Origin header against ALLOWED_ORIGINS and ALLOWED_ORIGIN_REGEX.
-    Falls back to sane defaults if env not set."""
-    if not origin:
-        # Allow requests without Origin header (mobile apps)
-        # Mobile verification middleware handles authentication
-        return True
-    raw_allowed = os.getenv("ALLOWED_ORIGINS", "").strip()
-    allowed_list = [o.strip() for o in raw_allowed.split(",") if o.strip()] or [
-        "https://vamana-temple.netlify.app",
-        "http://localhost:5173",
-        "http://127.0.0.1:5173",
-    ]
-    origin_regex_env = os.getenv("ALLOWED_ORIGIN_REGEX", "").strip()
-    default_origin_regex = r"^https:\/\/([a-z0-9-]+\.)*netlify\.app$"
-    allow_origin_regex = origin_regex_env or default_origin_regex
-
-    if origin in allowed_list:
-        return True
-    try:
-        if allow_origin_regex and re.match(allow_origin_regex, origin):
-            return True
-    except re.error:
-        pass
-    return False
-
-# Handle CORS preflight requests for auth endpoints
-@router.options("/login")
-@router.options("/refresh-token")
-@router.options("/logout")
-async def handle_cors_preflight(request: Request):
-    """Handle CORS preflight requests for auth endpoints"""
-    origin = request.headers.get("origin", "")
-    headers = {
-        "Access-Control-Allow-Origin": origin if origin else "*",
-        "Vary": "Origin",
-        "Access-Control-Allow-Methods": "GET, POST, PUT, DELETE, PATCH, OPTIONS",
-        "Access-Control-Allow-Headers": request.headers.get("access-control-request-headers", "authorization, content-type"),
-        "Access-Control-Allow-Credentials": "true",
-        "Access-Control-Max-Age": "600",
-    }
-    return Response(status_code=200, headers=headers)
-
-# OAuth2 scheme for Swagger UI
-oauth2_scheme = OAuth2PasswordBearer(tokenUrl="/api/auth/login")
-
-class TokenResponse(BaseModel):
-    access_token: str
-    token_type: str = "bearer"
-    expires_in: int
-    refresh_token: Optional[str] = None
-
-class RefreshTokenRequest(BaseModel):
-    refresh_token: str
-
-
-class LoginRequest(BaseModel):
-    username: str = Field(..., min_length=3, max_length=128)
-    password: str = Field(..., min_length=8, max_length=128)
-
-
-@router.post("/login", response_model=TokenResponse)
-async def login(request: Request, response: Response, credentials: LoginRequest):
-    """Authenticate admin users using username and password."""
-    origin = request.headers.get("origin", "")
-    if not _is_allowed_origin(origin):
-        raise HTTPException(status_code=status.HTTP_403_FORBIDDEN, detail="Invalid origin")
-
-    client_info = jwt_security.get_client_info(request)
-    client_ip = client_info.get("ip") or (request.client.host if request.client else "unknown")
-    device_identifier = (
-        request.headers.get("x-device-id")
-        or request.headers.get("x-device-fingerprint")
-        or client_info.get("user_agent", "unknown")
-    )
-
-    allowed, message, blocked_until = await login_rate_limit_service.register_attempt(client_ip, device_identifier)
-    if not allowed:
-        detail = message or "Too many login attempts. Please try again later."
-        if blocked_until:
-            detail = f"{detail} Next attempt after {blocked_until.isoformat()}"
-        await security_service.log_security_event(
-            event_type="login_rate_limited",
-            user_id=None,
-            ip_address=client_ip,
-            user_agent=client_info.get("user_agent"),
-            details={
-                "device_identifier": device_identifier,
-                "blocked_until": blocked_until.isoformat() if blocked_until else None,
-            }
-        )
-        raise HTTPException(status_code=status.HTTP_429_TOO_MANY_REQUESTS, detail=detail)
-
-    username = credentials.username.strip()
-    admin = await authenticate_admin(username, credentials.password)
-    if not admin:
-        await security_service.log_security_event(
-            event_type="login_failed",
-            user_id=None,
-            ip_address=client_ip,
-            user_agent=client_info.get("user_agent"),
-            details={"username": username}
-        )
-        raise HTTPException(status_code=status.HTTP_401_UNAUTHORIZED, detail="Invalid credentials")
-
-    if admin.get("isRestricted", False):
-        await security_service.log_security_event(
-            event_type="login_blocked",
-            user_id=str(admin.get("_id")),
-            ip_address=client_ip,
-            user_agent=client_info.get("user_agent"),
-            details={"reason": "account_restricted"}
-        )
-        raise HTTPException(
-            status_code=status.HTTP_403_FORBIDDEN,
-            detail="Account is restricted. Please contact the administrator."
-        )
-
-    await update_last_login(admin["_id"])
-
-    await create_activity(ActivityCreate(
-        username=admin["username"],
-        role=admin.get("role", "Unknown"),
-        activity="Logged in via password authentication",
-        timestamp=datetime.utcnow()
-    ))
-
-    await security_service.log_security_event(
-        event_type="login_success",
-        user_id=str(admin.get("_id")),
-        ip_address=client_ip,
-        user_agent=client_info.get("user_agent"),
-        details={"device_identifier": device_identifier}
-    )
-
-    token_payload = {
-        "sub": admin.get("username"),
-        "user_id": str(admin.get("_id")),
-        "role": admin.get("role", "admin"),
-        "role_id": admin.get("role_id", 1),
-        "permissions": admin.get("permissions", []),
-    }
-
-    # Detect if request is from mobile app (no Origin header or specific User-Agent)
-    origin = request.headers.get("origin", "")
-    user_agent = request.headers.get("user-agent", "").lower()
-    is_mobile = not origin or "dart" in user_agent or "flutter" in user_agent
-
-    access_token = jwt_security.create_access_token(token_payload, client_info, is_mobile=is_mobile)
-    refresh_token = jwt_security.create_refresh_token(token_payload, client_info, is_mobile=is_mobile)
-
-    response.set_cookie(
-        key="refresh_token",
-        value=refresh_token,
-        httponly=True,
-        secure=True,
-        samesite="none",
-        max_age=jwt_security.get_refresh_token_duration(),
-        path="/"
-    )
-
-    return TokenResponse(
-        access_token=access_token,
-        expires_in=jwt_security.get_token_duration(),
-        refresh_token=refresh_token
-    )
-
-@router.post("/refresh-token", response_model=TokenResponse)
-async def refresh_token(request: Request, response: Response, refresh_request: Optional[RefreshTokenRequest] = None):
-    """Issue a new access token and rotate the refresh token."""
-    origin = request.headers.get("origin", "")
-    if not _is_allowed_origin(origin):
-        raise HTTPException(status_code=status.HTTP_403_FORBIDDEN, detail="Invalid origin")
-
-    refresh_token_value: Optional[str] = None
-    if refresh_request and refresh_request.refresh_token:
-        refresh_token_value = refresh_request.refresh_token
-    else:
-        refresh_token_value = request.cookies.get("refresh_token")
-
-    if not refresh_token_value:
-        raise HTTPException(status_code=status.HTTP_401_UNAUTHORIZED, detail="Refresh token required")
-
-    client_info = jwt_security.get_client_info(request)
-
-    try:
-        payload = jwt_security.verify_token(refresh_token_value, token_type="refresh", client_info=client_info)
-    except HTTPException:
-        raise
-    except Exception as exc:
-        logger.warning("Refresh token verification failed: %s", exc)
-        raise HTTPException(status_code=status.HTTP_401_UNAUTHORIZED, detail="Invalid refresh token")
-
-    jti = payload.get("jti")
-    if jti:
-        revoked = await token_revocation_collection.find_one({"jti": jti})
-        if revoked:
-            raise HTTPException(status_code=status.HTTP_401_UNAUTHORIZED, detail="Invalid refresh token")
-
-    username = payload.get("sub")
-    if not username:
-        raise HTTPException(status_code=status.HTTP_401_UNAUTHORIZED, detail="Invalid refresh token")
-
-    admin = await get_admin_by_username(username)
-    if not admin or admin.get("isRestricted", False):
-        raise HTTPException(status_code=status.HTTP_401_UNAUTHORIZED, detail="Invalid refresh token")
-
-    if jti:
-        await token_revocation_collection.update_one(
-            {"jti": jti},
-            {
-                "$setOnInsert": add_security_origin({
-                    "revoked_at": datetime.utcnow(),
-                    "reason": "rotated_refresh",
-                })
-            },
-            upsert=True,
-        )
-
-    user_data = {
-        "sub": admin.get("username"),
-        "user_id": str(admin.get("_id")),
-        "role": admin.get("role", "admin"),
-        "role_id": admin.get("role_id", 1),
-        "permissions": admin.get("permissions", []),
-    }
-
-    # Detect if request is from mobile app (no Origin header or specific User-Agent)
-    user_agent = request.headers.get("user-agent", "").lower()
-    is_mobile = not origin or "dart" in user_agent or "flutter" in user_agent
-
-    new_access_token = jwt_security.create_access_token(user_data, client_info, is_mobile=is_mobile)
-    new_refresh_token = jwt_security.create_refresh_token(user_data, client_info, is_mobile=is_mobile)
-
-    response.set_cookie(
-        key="refresh_token",
-        value=new_refresh_token,
-        httponly=True,
-        secure=True,
-        samesite="none",
-        max_age=jwt_security.get_refresh_token_duration(),
-        path="/"
-    )
-
-    await security_service.log_security_event(
-        event_type="refresh_token_rotated",
-        user_id=str(admin.get("_id")),
-        ip_address=client_info.get("ip"),
-        user_agent=client_info.get("user_agent"),
-        details={"previous_jti": jti}
-    )
-
-    return TokenResponse(
-        access_token=new_access_token,
-        expires_in=jwt_security.get_token_duration(),
-        refresh_token=new_refresh_token
-    )
-
-@router.post("/logout")
-async def logout(request: Request, response: Response):
-    """Invalidate the current session by revoking the refresh token and clearing cookies."""
-    origin = request.headers.get("origin", "")
-    if not _is_allowed_origin(origin):
-        raise HTTPException(status_code=status.HTTP_403_FORBIDDEN, detail="Invalid origin")
-
-    refresh_token_value = request.cookies.get("refresh_token")
-    if not refresh_token_value:
-        try:
-            body = await request.json()
-            refresh_token_value = body.get("refresh_token")
-        except Exception:
-            refresh_token_value = None
-
-    client_info = jwt_security.get_client_info(request)
-    user_id = None
-
-    if refresh_token_value:
-        try:
-            payload = jwt_security.verify_token(refresh_token_value, token_type="refresh", client_info=client_info)
-            jti = payload.get("jti")
-            if jti:
-                await token_revocation_collection.update_one(
-                    {"jti": jti},
-                    {
-                        "$setOnInsert": add_security_origin({
-                            "revoked_at": datetime.utcnow(),
-                            "reason": "logout",
-                        })
-                    },
-                    upsert=True,
-                )
-            user_identifier = payload.get("user_id") or payload.get("sub")
-            if user_identifier is not None:
-                user_id = str(user_identifier)
-        except Exception as exc:
-            logger.debug("Failed to verify refresh token during logout: %s", exc)
-
-    response.delete_cookie(
-        key="refresh_token",
-        httponly=True,
-        secure=True,
-        samesite="none",
-        path="/"
-    )
-
-    await security_service.log_security_event(
-        event_type="logout",
-        user_id=user_id,
-        ip_address=client_info.get("ip"),
-        user_agent=client_info.get("user_agent"),
-        details={"manual": True}
-    )
-
-    return {"message": "Logged out successfully"}
-
-@router.get("/verify-token")
-async def verify_token(request: Request):
-    """
-    Verify current token and return user info
-    """
-    # Extract token from Authorization header
-    token = None
-    auth_header = request.headers.get("Authorization")
-    if auth_header and auth_header.startswith("Bearer "):
-        token = auth_header.split(" ")[1]
-    else:
-        # Try to get token from HTTP-only cookie as fallback
-        token = request.cookies.get("access_token")
-    
-    if not token:
-        raise HTTPException(status_code=401, detail="Token required")
-    
-    # Get client info
-    client_info = jwt_security.get_client_info(request)
-    
-    # Verify token
-    try:
-        payload = jwt_security.verify_token(token, token_type="access", client_info=client_info)
-    except Exception as e:
-        raise HTTPException(status_code=401, detail="Invalid token")
-
-    username = payload.get("sub")
-    if username:
-        admin = await get_admin_by_username(username)
-        if not admin or admin.get("isRestricted", False):
-            raise HTTPException(status_code=401, detail="Invalid token")
-    
-    # Return filtered user info
-    return {
-        "valid": True,
-        "user": {k: v for k, v in payload.items() 
-                if k not in ["exp", "iat", "aud", "type", "client_hash"]}
->>>>>>> d021c721
     }