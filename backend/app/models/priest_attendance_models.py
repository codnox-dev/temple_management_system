<<<<<<< HEAD
"""
Attendance Management Models

This module handles:
- Daily attendance tracking for admin users
- Attendance records with check-in/out times
- Attendance reports and filtering
"""

from pydantic import BaseModel, Field
from typing import Optional, List
from datetime import datetime, date
from bson import ObjectId


class PyObjectId(ObjectId):
    """Custom type for MongoDB ObjectId validation"""
    @classmethod
    def __get_validators__(cls):
        yield cls.validate

    @classmethod
    def validate(cls, v):
        if not ObjectId.is_valid(v):
            raise ValueError("Invalid ObjectId")
        return ObjectId(v)

    @classmethod
    def __modify_schema__(cls, field_schema):
        field_schema.update(type="string")


# ============= Attendance Models =============

class AttendanceRecordBase(BaseModel):
    """Base model for daily attendance record"""
    user_id: str = Field(..., description="Admin user's unique ID")
    username: str = Field(..., description="Admin username for easy reference")
    attendance_date: date = Field(..., description="Date of attendance (YYYY-MM-DD)")
    is_present: bool = Field(default=True, description="Presence status - True if present, False if absent")
    check_in_time: Optional[str] = Field(None, description="Check-in time (HH:MM format, 24-hour)")
    check_out_time: Optional[str] = Field(None, description="Check-out time (HH:MM format, 24-hour)")
    overtime_hours: Optional[float] = Field(default=0.0, ge=0, description="Overtime hours (calculated automatically)")
    notes: Optional[str] = Field(None, max_length=500, description="Additional notes for the day")


class AttendanceRecordCreate(AttendanceRecordBase):
    """Model for creating a new attendance record"""
    pass


class AttendanceRecordUpdate(BaseModel):
    """Model for updating an existing attendance record"""
    is_present: Optional[bool] = None
    check_in_time: Optional[str] = None
    check_out_time: Optional[str] = None
    overtime_hours: Optional[float] = Field(None, ge=0)
    notes: Optional[str] = Field(None, max_length=500)


class AttendanceRecordInDB(AttendanceRecordBase):
    """Attendance record as stored in database"""
    id: str = Field(alias="_id")
    marked_by: str = Field(..., description="User ID of admin who marked this attendance")
    created_at: datetime = Field(default_factory=datetime.utcnow)
    updated_at: datetime = Field(default_factory=datetime.utcnow)
    
    # Sync tracking fields
    synced_at: Optional[datetime] = Field(None, description="Last sync timestamp")
    sync_origin: Optional[str] = Field(default="local", description="Origin of the record: 'local' or 'remote'")
    sync_status: Optional[str] = Field(default="pending", description="Sync status: 'synced', 'pending', 'conflict'")

    class Config:
        populate_by_name = True
        json_encoders = {ObjectId: str, date: lambda v: v.isoformat()}


class AttendanceRecordResponse(BaseModel):
    """Response model for attendance record with user info"""
    id: str
    user_id: str
    username: str
    user_name: str  # Full name from admin record
    attendance_date: date
    is_present: bool
    check_in_time: Optional[str]
    check_out_time: Optional[str]
    overtime_hours: float
    notes: Optional[str]
    marked_by: str
    marked_by_name: Optional[str]  # Name of person who marked
    created_at: datetime
    updated_at: datetime

    class Config:
        json_encoders = {date: lambda v: v.isoformat()}


# ============= Bulk Attendance Models =============

class BulkAttendanceEntry(BaseModel):
    """Single entry in bulk attendance marking"""
    user_id: str
    username: str
    is_present: bool = True
    check_in_time: Optional[str] = None
    check_out_time: Optional[str] = None
    overtime_hours: float = 0.0
    notes: Optional[str] = None


class BulkAttendanceCreate(BaseModel):
    """Model for marking attendance for multiple users"""
    attendance_date: date
    attendances: List[BulkAttendanceEntry]


# ============= Filter & Query Models =============

class AttendanceFilter(BaseModel):
    """Model for filtering attendance records"""
    user_id: Optional[str] = None
    username: Optional[str] = None
    start_date: Optional[date] = None
    end_date: Optional[date] = None
    month: Optional[int] = Field(None, ge=1, le=12)
    year: Optional[int] = Field(None, ge=2000)
    is_present: Optional[bool] = None


# ============= Dashboard Models =============

class AttendanceDashboard(BaseModel):
    """Dashboard statistics for attendance"""
    today_present: int
    today_absent: int
    today_total: int
    current_month_total_records: int
    eligible_users_count: int  # Users with daily_salary set
    current_month: int
    current_year: int


# ============= Response Models =============

class AttendanceResponse(BaseModel):
    """Generic response for attendance operations"""
    success: bool
    message: str
    data: Optional[dict] = None


class PaginatedAttendanceResponse(BaseModel):
    """Paginated response for attendance records"""
    records: List[AttendanceRecordResponse]
    total: int
    page: int
    page_size: int
    total_pages: int

=======
"""
Attendance Management Models

This module handles:
- Daily attendance tracking for admin users
- Attendance records with check-in/out times
- Attendance reports and filtering
"""

from pydantic import BaseModel, Field
from typing import Optional, List
from datetime import datetime, date
from bson import ObjectId


class PyObjectId(ObjectId):
    """Custom type for MongoDB ObjectId validation"""
    @classmethod
    def __get_validators__(cls):
        yield cls.validate

    @classmethod
    def validate(cls, v):
        if not ObjectId.is_valid(v):
            raise ValueError("Invalid ObjectId")
        return ObjectId(v)

    @classmethod
    def __modify_schema__(cls, field_schema):
        field_schema.update(type="string")


# ============= Attendance Models =============

class AttendanceRecordBase(BaseModel):
    """Base model for daily attendance record"""
    user_id: str = Field(..., description="Admin user's unique ID")
    username: str = Field(..., description="Admin username for easy reference")
    attendance_date: date = Field(..., description="Date of attendance (YYYY-MM-DD)")
    is_present: bool = Field(default=True, description="Presence status - True if present, False if absent")
    check_in_time: Optional[str] = Field(None, description="Check-in time (HH:MM format, 24-hour)")
    check_out_time: Optional[str] = Field(None, description="Check-out time (HH:MM format, 24-hour)")
    overtime_hours: Optional[float] = Field(default=0.0, ge=0, description="Overtime hours (calculated automatically)")
    outside_hours: Optional[float] = Field(default=0.0, ge=0, description="Time spent outside work zone (in hours)")
    check_in_location: Optional[dict] = Field(None, description="GPS coordinates at check-in as {lat: float, lon: float}")
    check_out_location: Optional[dict] = Field(None, description="GPS coordinates at check-out as {lat: float, lon: float}")
    notes: Optional[str] = Field(None, max_length=500, description="Additional notes for the day")


class AttendanceRecordCreate(AttendanceRecordBase):
    """Model for creating a new attendance record"""
    pass


class AttendanceRecordUpdate(BaseModel):
    """Model for updating an existing attendance record"""
    is_present: Optional[bool] = None
    check_in_time: Optional[str] = None
    check_out_time: Optional[str] = None
    overtime_hours: Optional[float] = Field(None, ge=0)
    outside_hours: Optional[float] = Field(None, ge=0)
    check_in_location: Optional[dict] = None
    check_out_location: Optional[dict] = None
    notes: Optional[str] = Field(None, max_length=500)


class AttendanceRecordInDB(AttendanceRecordBase):
    """Attendance record as stored in database"""
    id: str = Field(alias="_id")
    marked_by: str = Field(..., description="User ID of admin who marked this attendance")
    created_at: datetime = Field(default_factory=datetime.utcnow)
    updated_at: datetime = Field(default_factory=datetime.utcnow)
    
    # Sync tracking fields
    synced_at: Optional[datetime] = Field(None, description="Timestamp when record was synced from mobile")
    sync_origin: Optional[str] = Field(None, description="Origin of the record: 'web' (marked via web), 'cloud' (synced from mobile app)")
    sync_device_id: Optional[str] = Field(None, description="Device ID that created/synced this record")

    class Config:
        populate_by_name = True
        json_encoders = {ObjectId: str, date: lambda v: v.isoformat()}


class AttendanceRecordResponse(BaseModel):
    """Response model for attendance record with user info"""
    id: str
    user_id: str
    username: str
    user_name: str  # Full name from admin record
    attendance_date: date
    is_present: bool
    check_in_time: Optional[str]
    check_out_time: Optional[str]
    overtime_hours: float
    outside_hours: float = 0.0
    check_in_location: Optional[dict] = None
    check_out_location: Optional[dict] = None
    notes: Optional[str]
    marked_by: str
    marked_by_name: Optional[str]  # Name of person who marked
    created_at: datetime
    updated_at: datetime
    
    # Sync tracking fields
    synced_at: Optional[datetime] = None
    sync_origin: Optional[str] = None  # "web" or "cloud"
    sync_device_id: Optional[str] = None

    class Config:
        json_encoders = {date: lambda v: v.isoformat()}


# ============= Bulk Attendance Models =============

class BulkAttendanceEntry(BaseModel):
    """Single entry in bulk attendance marking"""
    user_id: str
    username: str
    is_present: bool = True
    check_in_time: Optional[str] = None
    check_out_time: Optional[str] = None
    overtime_hours: float = 0.0
    outside_hours: float = 0.0
    check_in_location: Optional[dict] = None
    check_out_location: Optional[dict] = None
    notes: Optional[str] = None


class BulkAttendanceCreate(BaseModel):
    """Model for marking attendance for multiple users"""
    attendance_date: date
    attendances: List[BulkAttendanceEntry]


# ============= Filter & Query Models =============

class AttendanceFilter(BaseModel):
    """Model for filtering attendance records"""
    user_id: Optional[str] = None
    username: Optional[str] = None
    start_date: Optional[date] = None
    end_date: Optional[date] = None
    month: Optional[int] = Field(None, ge=1, le=12)
    year: Optional[int] = Field(None, ge=2000)
    is_present: Optional[bool] = None


# ============= Dashboard Models =============

class AttendanceDashboard(BaseModel):
    """Dashboard statistics for attendance"""
    today_present: int
    today_absent: int
    today_total: int
    current_month_total_records: int
    eligible_users_count: int  # Users with daily_salary set
    current_month: int
    current_year: int


# ============= Response Models =============

class AttendanceResponse(BaseModel):
    """Generic response for attendance operations"""
    success: bool
    message: str
    data: Optional[dict] = None


class PaginatedAttendanceResponse(BaseModel):
    """Paginated response for attendance records"""
    records: List[AttendanceRecordResponse]
    total: int
    page: int
    page_size: int
    total_pages: int
>>>>>>> d021c721
<|MERGE_RESOLUTION|>--- conflicted
+++ resolved
@@ -1,165 +1,3 @@
-<<<<<<< HEAD
-"""
-Attendance Management Models
-
-This module handles:
-- Daily attendance tracking for admin users
-- Attendance records with check-in/out times
-- Attendance reports and filtering
-"""
-
-from pydantic import BaseModel, Field
-from typing import Optional, List
-from datetime import datetime, date
-from bson import ObjectId
-
-
-class PyObjectId(ObjectId):
-    """Custom type for MongoDB ObjectId validation"""
-    @classmethod
-    def __get_validators__(cls):
-        yield cls.validate
-
-    @classmethod
-    def validate(cls, v):
-        if not ObjectId.is_valid(v):
-            raise ValueError("Invalid ObjectId")
-        return ObjectId(v)
-
-    @classmethod
-    def __modify_schema__(cls, field_schema):
-        field_schema.update(type="string")
-
-
-# ============= Attendance Models =============
-
-class AttendanceRecordBase(BaseModel):
-    """Base model for daily attendance record"""
-    user_id: str = Field(..., description="Admin user's unique ID")
-    username: str = Field(..., description="Admin username for easy reference")
-    attendance_date: date = Field(..., description="Date of attendance (YYYY-MM-DD)")
-    is_present: bool = Field(default=True, description="Presence status - True if present, False if absent")
-    check_in_time: Optional[str] = Field(None, description="Check-in time (HH:MM format, 24-hour)")
-    check_out_time: Optional[str] = Field(None, description="Check-out time (HH:MM format, 24-hour)")
-    overtime_hours: Optional[float] = Field(default=0.0, ge=0, description="Overtime hours (calculated automatically)")
-    notes: Optional[str] = Field(None, max_length=500, description="Additional notes for the day")
-
-
-class AttendanceRecordCreate(AttendanceRecordBase):
-    """Model for creating a new attendance record"""
-    pass
-
-
-class AttendanceRecordUpdate(BaseModel):
-    """Model for updating an existing attendance record"""
-    is_present: Optional[bool] = None
-    check_in_time: Optional[str] = None
-    check_out_time: Optional[str] = None
-    overtime_hours: Optional[float] = Field(None, ge=0)
-    notes: Optional[str] = Field(None, max_length=500)
-
-
-class AttendanceRecordInDB(AttendanceRecordBase):
-    """Attendance record as stored in database"""
-    id: str = Field(alias="_id")
-    marked_by: str = Field(..., description="User ID of admin who marked this attendance")
-    created_at: datetime = Field(default_factory=datetime.utcnow)
-    updated_at: datetime = Field(default_factory=datetime.utcnow)
-    
-    # Sync tracking fields
-    synced_at: Optional[datetime] = Field(None, description="Last sync timestamp")
-    sync_origin: Optional[str] = Field(default="local", description="Origin of the record: 'local' or 'remote'")
-    sync_status: Optional[str] = Field(default="pending", description="Sync status: 'synced', 'pending', 'conflict'")
-
-    class Config:
-        populate_by_name = True
-        json_encoders = {ObjectId: str, date: lambda v: v.isoformat()}
-
-
-class AttendanceRecordResponse(BaseModel):
-    """Response model for attendance record with user info"""
-    id: str
-    user_id: str
-    username: str
-    user_name: str  # Full name from admin record
-    attendance_date: date
-    is_present: bool
-    check_in_time: Optional[str]
-    check_out_time: Optional[str]
-    overtime_hours: float
-    notes: Optional[str]
-    marked_by: str
-    marked_by_name: Optional[str]  # Name of person who marked
-    created_at: datetime
-    updated_at: datetime
-
-    class Config:
-        json_encoders = {date: lambda v: v.isoformat()}
-
-
-# ============= Bulk Attendance Models =============
-
-class BulkAttendanceEntry(BaseModel):
-    """Single entry in bulk attendance marking"""
-    user_id: str
-    username: str
-    is_present: bool = True
-    check_in_time: Optional[str] = None
-    check_out_time: Optional[str] = None
-    overtime_hours: float = 0.0
-    notes: Optional[str] = None
-
-
-class BulkAttendanceCreate(BaseModel):
-    """Model for marking attendance for multiple users"""
-    attendance_date: date
-    attendances: List[BulkAttendanceEntry]
-
-
-# ============= Filter & Query Models =============
-
-class AttendanceFilter(BaseModel):
-    """Model for filtering attendance records"""
-    user_id: Optional[str] = None
-    username: Optional[str] = None
-    start_date: Optional[date] = None
-    end_date: Optional[date] = None
-    month: Optional[int] = Field(None, ge=1, le=12)
-    year: Optional[int] = Field(None, ge=2000)
-    is_present: Optional[bool] = None
-
-
-# ============= Dashboard Models =============
-
-class AttendanceDashboard(BaseModel):
-    """Dashboard statistics for attendance"""
-    today_present: int
-    today_absent: int
-    today_total: int
-    current_month_total_records: int
-    eligible_users_count: int  # Users with daily_salary set
-    current_month: int
-    current_year: int
-
-
-# ============= Response Models =============
-
-class AttendanceResponse(BaseModel):
-    """Generic response for attendance operations"""
-    success: bool
-    message: str
-    data: Optional[dict] = None
-
-
-class PaginatedAttendanceResponse(BaseModel):
-    """Paginated response for attendance records"""
-    records: List[AttendanceRecordResponse]
-    total: int
-    page: int
-    page_size: int
-    total_pages: int
-
-=======
 """
 Attendance Management Models
 
@@ -336,4 +174,3 @@
     page: int
     page_size: int
     total_pages: int
->>>>>>> d021c721
