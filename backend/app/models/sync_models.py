<<<<<<< HEAD
from pydantic import BaseModel, Field
from typing import Optional, Literal
from datetime import datetime
from enum import Enum

class SyncOrigin(str, Enum):
    """Origin of the document"""
    LOCAL = "local"
    REMOTE = "remote"

class SyncStatus(str, Enum):
    """Sync status for documents"""
    SYNCED = "synced"
    PENDING = "pending"
    CONFLICT = "conflict"
    FAILED = "failed"

class SyncTrackingMixin(BaseModel):
    """Mixin to add sync tracking fields to models"""
    created_at: Optional[datetime] = Field(default_factory=datetime.utcnow, description="Creation time")
    updated_at: Optional[datetime] = Field(default_factory=datetime.utcnow, description="Last modification time")
    synced_at: Optional[datetime] = Field(default=None, description="Last successful sync timestamp")
    sync_origin: Optional[SyncOrigin] = Field(default=SyncOrigin.LOCAL, description="Origin of the document")
    sync_status: Optional[SyncStatus] = Field(default=SyncStatus.PENDING, description="Current sync status")

class ConflictLog(BaseModel):
    """Log entry for sync conflicts"""
    collection: str = Field(..., description="Collection name where conflict occurred")
    localId: str = Field(..., description="Local document ObjectId")
    remoteId: Optional[str] = Field(None, description="Remote document ObjectId if exists")
    field: str = Field(..., description="Conflicting field name")
    localValue: str = Field(..., description="Value in local database")
    remoteValue: Optional[str] = Field(None, description="Value in remote database")
    timestamp: datetime = Field(default_factory=datetime.utcnow, description="When conflict was detected")
    resolved: bool = Field(default=False, description="Whether conflict has been resolved")
    resolutionStrategy: Optional[str] = Field(None, description="How conflict was resolved")
    resolvedAt: Optional[datetime] = Field(None, description="When conflict was resolved")
    resolvedBy: Optional[str] = Field(None, description="Who resolved the conflict")
    notes: Optional[str] = Field(None, description="Additional notes about the conflict")

class SyncLogEntry(BaseModel):
    """Log entry for sync operations"""
    startTime: datetime = Field(default_factory=datetime.utcnow)
    endTime: Optional[datetime] = Field(None)
    status: Literal["in_progress", "completed", "failed", "partial"] = Field(default="in_progress")
    trigger: Literal["manual", "automatic", "scheduled", "reconnect", "startup"] = Field(...)
    collections: list[str] = Field(default_factory=list, description="Collections synced")
    
    # Statistics
    localToRemote: dict = Field(default_factory=dict, description="Documents pushed to remote")
    remoteToLocal: dict = Field(default_factory=dict, description="Documents pulled from remote")
    conflicts: dict = Field(default_factory=dict, description="Conflicts detected per collection")
    errors: list[str] = Field(default_factory=list, description="Errors encountered")
    
    # Performance metrics
    durationSeconds: Optional[float] = Field(None)
    bytesTransferred: Optional[int] = Field(None)

class SyncConfiguration(BaseModel):
    """Configuration for sync behavior"""
    autoSyncEnabled: bool = Field(default=True, description="Enable automatic sync on reconnect")
    syncIntervalMinutes: Optional[int] = Field(default=None, description="Periodic sync interval (None = disabled)")
    conflictResolutionStrategy: Literal["manual", "newest_wins", "local_wins", "remote_wins"] = Field(
        default="manual",
        description="Default conflict resolution strategy"
    )
    collectionsToSync: list[str] = Field(
        default_factory=lambda: [
            "admins",
            "available_rituals",
            "bookings",
            "employee_bookings",
            "events",
            "gallery_images",
            "committee_members",
            "stock",
            "roles",
            "activities",
            "gallery_layouts",
            "gallery_slideshow",
            "gallery_home_preview",
            "events_featured",
            "events_section",
            "calendar"
        ],
        description="Collections to include in sync"
    )
    maxRetries: int = Field(default=3, description="Maximum retry attempts for failed sync operations")
    batchSize: int = Field(default=100, description="Number of documents to process in each batch")

class SyncStats(BaseModel):
    """Current sync statistics"""
    lastSyncTime: Optional[datetime] = Field(None)
    lastSyncStatus: Optional[str] = Field(None)
    lastSyncDuration: Optional[float] = Field(None)
    totalSyncsCompleted: int = Field(default=0)
    totalConflicts: int = Field(default=0)
    unresolvedConflicts: int = Field(default=0)
    pendingDocuments: int = Field(default=0)
    isOnline: bool = Field(default=False)
    isSyncing: bool = Field(default=False)

class ConflictResolutionRequest(BaseModel):
    """Request to resolve a conflict"""
    conflictId: str = Field(..., description="Conflict log ObjectId")
    strategy: Literal["keep_local", "keep_remote", "merge", "rename_local"] = Field(...)
    newValue: Optional[str] = Field(None, description="New value if using rename strategy")
    notes: Optional[str] = Field(None, description="Resolution notes")
=======
from pydantic import BaseModel, Field
from typing import Optional, Literal
from datetime import datetime
from enum import Enum

class SyncOrigin(str, Enum):
    """Origin of the document"""
    LOCAL = "local"
    REMOTE = "remote"

class SyncStatus(str, Enum):
    """Sync status for documents"""
    SYNCED = "synced"
    PENDING = "pending"
    CONFLICT = "conflict"
    FAILED = "failed"

class SyncTrackingMixin(BaseModel):
    """Mixin to add sync tracking fields to models"""
    created_at: Optional[datetime] = Field(default_factory=datetime.utcnow, description="Creation time")
    updated_at: Optional[datetime] = Field(default_factory=datetime.utcnow, description="Last modification time")
    synced_at: Optional[datetime] = Field(default=None, description="Last successful sync timestamp")
    sync_origin: Optional[SyncOrigin] = Field(default=SyncOrigin.LOCAL, description="Origin of the document")
    sync_status: Optional[SyncStatus] = Field(default=SyncStatus.PENDING, description="Current sync status")

class ConflictLog(BaseModel):
    """Log entry for sync conflicts"""
    collection: str = Field(..., description="Collection name where conflict occurred")
    localId: str = Field(..., description="Local document ObjectId")
    remoteId: Optional[str] = Field(None, description="Remote document ObjectId if exists")
    field: str = Field(..., description="Conflicting field name")
    localValue: str = Field(..., description="Value in local database")
    remoteValue: Optional[str] = Field(None, description="Value in remote database")
    timestamp: datetime = Field(default_factory=datetime.utcnow, description="When conflict was detected")
    resolved: bool = Field(default=False, description="Whether conflict has been resolved")
    resolutionStrategy: Optional[str] = Field(None, description="How conflict was resolved")
    resolvedAt: Optional[datetime] = Field(None, description="When conflict was resolved")
    resolvedBy: Optional[str] = Field(None, description="Who resolved the conflict")
    notes: Optional[str] = Field(None, description="Additional notes about the conflict")

class SyncLogEntry(BaseModel):
    """Log entry for sync operations"""
    startTime: datetime = Field(default_factory=datetime.utcnow)
    endTime: Optional[datetime] = Field(None)
    status: Literal["in_progress", "completed", "failed", "partial"] = Field(default="in_progress")
    trigger: Literal["manual", "automatic", "scheduled", "reconnect", "startup"] = Field(...)
    collections: list[str] = Field(default_factory=list, description="Collections synced")
    
    # Statistics
    localToRemote: dict = Field(default_factory=dict, description="Documents pushed to remote")
    remoteToLocal: dict = Field(default_factory=dict, description="Documents pulled from remote")
    conflicts: dict = Field(default_factory=dict, description="Conflicts detected per collection")
    errors: list[str] = Field(default_factory=list, description="Errors encountered")
    
    # Performance metrics
    durationSeconds: Optional[float] = Field(None)
    bytesTransferred: Optional[int] = Field(None)

class SyncConfiguration(BaseModel):
    """Configuration for sync behavior"""
    autoSyncEnabled: bool = Field(default=True, description="Enable automatic sync on reconnect")
    syncIntervalMinutes: Optional[int] = Field(default=None, description="Periodic sync interval (None = disabled)")
    conflictResolutionStrategy: Literal["manual", "newest_wins", "local_wins", "remote_wins"] = Field(
        default="manual",
        description="Default conflict resolution strategy"
    )
    collectionsToSync: list[str] = Field(
        default_factory=lambda: [
            "admins",
            "attendance_records",
            "available_rituals",
            "bookings",
            "employee_bookings",
            "events",
            "gallery_images",
            "committee_members",
            "stock",
            "roles",
            "activities",
            "gallery_layouts",
            "gallery_slideshow",
            "gallery_home_preview",
            "events_featured",
            "events_section",
            "calendar"
        ],
        description="Collections to include in sync"
    )
    maxRetries: int = Field(default=3, description="Maximum retry attempts for failed sync operations")
    batchSize: int = Field(default=100, description="Number of documents to process in each batch")

class SyncStats(BaseModel):
    """Current sync statistics"""
    lastSyncTime: Optional[datetime] = Field(None)
    lastSyncStatus: Optional[str] = Field(None)
    lastSyncDuration: Optional[float] = Field(None)
    totalSyncsCompleted: int = Field(default=0)
    totalConflicts: int = Field(default=0)
    unresolvedConflicts: int = Field(default=0)
    pendingDocuments: int = Field(default=0)
    isOnline: bool = Field(default=False)
    isSyncing: bool = Field(default=False)

class ConflictResolutionRequest(BaseModel):
    """Request to resolve a conflict"""
    conflictId: str = Field(..., description="Conflict log ObjectId")
    strategy: Literal["keep_local", "keep_remote", "merge", "rename_local"] = Field(...)
    newValue: Optional[str] = Field(None, description="New value if using rename strategy")
    notes: Optional[str] = Field(None, description="Resolution notes")
>>>>>>> d021c721
<|MERGE_RESOLUTION|>--- conflicted
+++ resolved
@@ -1,113 +1,3 @@
-<<<<<<< HEAD
-from pydantic import BaseModel, Field
-from typing import Optional, Literal
-from datetime import datetime
-from enum import Enum
-
-class SyncOrigin(str, Enum):
-    """Origin of the document"""
-    LOCAL = "local"
-    REMOTE = "remote"
-
-class SyncStatus(str, Enum):
-    """Sync status for documents"""
-    SYNCED = "synced"
-    PENDING = "pending"
-    CONFLICT = "conflict"
-    FAILED = "failed"
-
-class SyncTrackingMixin(BaseModel):
-    """Mixin to add sync tracking fields to models"""
-    created_at: Optional[datetime] = Field(default_factory=datetime.utcnow, description="Creation time")
-    updated_at: Optional[datetime] = Field(default_factory=datetime.utcnow, description="Last modification time")
-    synced_at: Optional[datetime] = Field(default=None, description="Last successful sync timestamp")
-    sync_origin: Optional[SyncOrigin] = Field(default=SyncOrigin.LOCAL, description="Origin of the document")
-    sync_status: Optional[SyncStatus] = Field(default=SyncStatus.PENDING, description="Current sync status")
-
-class ConflictLog(BaseModel):
-    """Log entry for sync conflicts"""
-    collection: str = Field(..., description="Collection name where conflict occurred")
-    localId: str = Field(..., description="Local document ObjectId")
-    remoteId: Optional[str] = Field(None, description="Remote document ObjectId if exists")
-    field: str = Field(..., description="Conflicting field name")
-    localValue: str = Field(..., description="Value in local database")
-    remoteValue: Optional[str] = Field(None, description="Value in remote database")
-    timestamp: datetime = Field(default_factory=datetime.utcnow, description="When conflict was detected")
-    resolved: bool = Field(default=False, description="Whether conflict has been resolved")
-    resolutionStrategy: Optional[str] = Field(None, description="How conflict was resolved")
-    resolvedAt: Optional[datetime] = Field(None, description="When conflict was resolved")
-    resolvedBy: Optional[str] = Field(None, description="Who resolved the conflict")
-    notes: Optional[str] = Field(None, description="Additional notes about the conflict")
-
-class SyncLogEntry(BaseModel):
-    """Log entry for sync operations"""
-    startTime: datetime = Field(default_factory=datetime.utcnow)
-    endTime: Optional[datetime] = Field(None)
-    status: Literal["in_progress", "completed", "failed", "partial"] = Field(default="in_progress")
-    trigger: Literal["manual", "automatic", "scheduled", "reconnect", "startup"] = Field(...)
-    collections: list[str] = Field(default_factory=list, description="Collections synced")
-    
-    # Statistics
-    localToRemote: dict = Field(default_factory=dict, description="Documents pushed to remote")
-    remoteToLocal: dict = Field(default_factory=dict, description="Documents pulled from remote")
-    conflicts: dict = Field(default_factory=dict, description="Conflicts detected per collection")
-    errors: list[str] = Field(default_factory=list, description="Errors encountered")
-    
-    # Performance metrics
-    durationSeconds: Optional[float] = Field(None)
-    bytesTransferred: Optional[int] = Field(None)
-
-class SyncConfiguration(BaseModel):
-    """Configuration for sync behavior"""
-    autoSyncEnabled: bool = Field(default=True, description="Enable automatic sync on reconnect")
-    syncIntervalMinutes: Optional[int] = Field(default=None, description="Periodic sync interval (None = disabled)")
-    conflictResolutionStrategy: Literal["manual", "newest_wins", "local_wins", "remote_wins"] = Field(
-        default="manual",
-        description="Default conflict resolution strategy"
-    )
-    collectionsToSync: list[str] = Field(
-        default_factory=lambda: [
-            "admins",
-            "available_rituals",
-            "bookings",
-            "employee_bookings",
-            "events",
-            "gallery_images",
-            "committee_members",
-            "stock",
-            "roles",
-            "activities",
-            "gallery_layouts",
-            "gallery_slideshow",
-            "gallery_home_preview",
-            "events_featured",
-            "events_section",
-            "calendar"
-        ],
-        description="Collections to include in sync"
-    )
-    maxRetries: int = Field(default=3, description="Maximum retry attempts for failed sync operations")
-    batchSize: int = Field(default=100, description="Number of documents to process in each batch")
-
-class SyncStats(BaseModel):
-    """Current sync statistics"""
-    lastSyncTime: Optional[datetime] = Field(None)
-    lastSyncStatus: Optional[str] = Field(None)
-    lastSyncDuration: Optional[float] = Field(None)
-    totalSyncsCompleted: int = Field(default=0)
-    totalConflicts: int = Field(default=0)
-    unresolvedConflicts: int = Field(default=0)
-    pendingDocuments: int = Field(default=0)
-    isOnline: bool = Field(default=False)
-    isSyncing: bool = Field(default=False)
-
-class ConflictResolutionRequest(BaseModel):
-    """Request to resolve a conflict"""
-    conflictId: str = Field(..., description="Conflict log ObjectId")
-    strategy: Literal["keep_local", "keep_remote", "merge", "rename_local"] = Field(...)
-    newValue: Optional[str] = Field(None, description="New value if using rename strategy")
-    notes: Optional[str] = Field(None, description="Resolution notes")
-=======
 from pydantic import BaseModel, Field
 from typing import Optional, Literal
 from datetime import datetime
@@ -216,5 +106,4 @@
     conflictId: str = Field(..., description="Conflict log ObjectId")
     strategy: Literal["keep_local", "keep_remote", "merge", "rename_local"] = Field(...)
     newValue: Optional[str] = Field(None, description="New value if using rename strategy")
-    notes: Optional[str] = Field(None, description="Resolution notes")
->>>>>>> d021c721
+    notes: Optional[str] = Field(None, description="Resolution notes")