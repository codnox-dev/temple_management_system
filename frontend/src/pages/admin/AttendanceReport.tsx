<<<<<<< HEAD
import React, { useState } from 'react';
import { useQuery } from '@tanstack/react-query';
import { Card, CardContent, CardDescription, CardHeader, CardTitle } from '@/components/ui/card';
import { Button } from '@/components/ui/button';
import { Select, SelectContent, SelectItem, SelectTrigger, SelectValue } from '@/components/ui/select';
import { Label } from '@/components/ui/label';
import { Badge } from '@/components/ui/badge';
import { FileText, Download, Calendar as CalendarIcon, IndianRupee, TrendingUp, TrendingDown } from 'lucide-react';
import { toast } from 'sonner';
import {
  getAttendanceReport,
  getCurrentMonthYear,
  getMonthName,
  formatCurrency,
  type AttendanceReportEntry
} from '@/api/priestAttendance';

const AttendanceReport: React.FC = () => {
  const currentDate = getCurrentMonthYear();
  const [selectedMonth, setSelectedMonth] = useState(currentDate.month);
  const [selectedYear, setSelectedYear] = useState(currentDate.year);

  // Fetch report data
  const { data: reportData, isLoading } = useQuery({
    queryKey: ['attendance-report', selectedMonth, selectedYear],
    queryFn: () => getAttendanceReport({
      month: selectedMonth,
      year: selectedYear
    }),
  });

  // Generate year options (current year and past 5 years)
  const yearOptions = Array.from({ length: 6 }, (_, i) => currentDate.year - i);

  // Generate month options
  const monthOptions = [
    { value: 1, label: 'January' },
    { value: 2, label: 'February' },
    { value: 3, label: 'March' },
    { value: 4, label: 'April' },
    { value: 5, label: 'May' },
    { value: 6, label: 'June' },
    { value: 7, label: 'July' },
    { value: 8, label: 'August' },
    { value: 9, label: 'September' },
    { value: 10, label: 'October' },
    { value: 11, label: 'November' },
    { value: 12, label: 'December' }
  ];

  const totalSalary = reportData?.reduce((sum, entry) => sum + entry.total_salary, 0) || 0;
  const totalPresent = reportData?.reduce((sum, entry) => sum + entry.days_present, 0) || 0;
  const totalAbsent = reportData?.reduce((sum, entry) => sum + entry.days_absent, 0) || 0;
  const avgAttendance = reportData && reportData.length > 0 
    ? reportData.reduce((sum, entry) => sum + entry.attendance_percentage, 0) / reportData.length 
    : 0;

  return (
    <div className="container mx-auto py-8 px-4">
      {/* Header */}
      <div className="flex flex-col md:flex-row justify-between items-start md:items-center mb-8 gap-4">
        <div>
          <h1 className="text-3xl font-bold text-gray-900">Attendance Report</h1>
          <p className="text-gray-600 mt-1">Monthly attendance and salary reports</p>
        </div>
        <Button variant="outline" className="flex items-center gap-2">
          <Download className="w-4 h-4" />
          Export
        </Button>
      </div>

      {/* Filters */}
      <Card className="mb-6">
        <CardHeader>
          <CardTitle className="text-lg flex items-center gap-2">
            <CalendarIcon className="w-5 h-5" />
            Select Period
          </CardTitle>
        </CardHeader>
        <CardContent>
          <div className="grid grid-cols-1 md:grid-cols-2 gap-4">
            {/* Month Select */}
            <div className="space-y-2">
              <Label>Month</Label>
              <Select
                value={selectedMonth.toString()}
                onValueChange={(value) => setSelectedMonth(parseInt(value))}
              >
                <SelectTrigger>
                  <SelectValue />
                </SelectTrigger>
                <SelectContent>
                  {monthOptions.map((month) => (
                    <SelectItem key={month.value} value={month.value.toString()}>
                      {month.label}
                    </SelectItem>
                  ))}
                </SelectContent>
              </Select>
            </div>

            {/* Year Select */}
            <div className="space-y-2">
              <Label>Year</Label>
              <Select
                value={selectedYear.toString()}
                onValueChange={(value) => setSelectedYear(parseInt(value))}
              >
                <SelectTrigger>
                  <SelectValue />
                </SelectTrigger>
                <SelectContent>
                  {yearOptions.map((year) => (
                    <SelectItem key={year} value={year.toString()}>
                      {year}
                    </SelectItem>
                  ))}
                </SelectContent>
              </Select>
            </div>
          </div>
        </CardContent>
      </Card>

      {/* Summary Cards */}
      <div className="grid grid-cols-1 md:grid-cols-4 gap-4 mb-6">
        <Card>
          <CardHeader className="pb-2">
            <CardDescription>Total Employees</CardDescription>
            <CardTitle className="text-2xl">{reportData?.length || 0}</CardTitle>
          </CardHeader>
        </Card>
        <Card>
          <CardHeader className="pb-2">
            <CardDescription>Total Present Days</CardDescription>
            <CardTitle className="text-2xl text-green-600">{totalPresent}</CardTitle>
          </CardHeader>
        </Card>
        <Card>
          <CardHeader className="pb-2">
            <CardDescription>Average Attendance</CardDescription>
            <CardTitle className="text-2xl text-blue-600">{avgAttendance.toFixed(1)}%</CardTitle>
          </CardHeader>
        </Card>
        <Card>
          <CardHeader className="pb-2">
            <CardDescription>Total Salary</CardDescription>
            <CardTitle className="text-2xl text-amber-600">{formatCurrency(totalSalary)}</CardTitle>
          </CardHeader>
        </Card>
      </div>

      {/* Report Content */}
      {isLoading ? (
        <Card>
          <CardContent className="text-center py-12">
            <p className="text-gray-600">Loading report...</p>
          </CardContent>
        </Card>
      ) : !reportData || reportData.length === 0 ? (
        <Card>
          <CardContent className="text-center py-12">
            <FileText className="w-12 h-12 text-gray-400 mx-auto mb-4" />
            <p className="text-gray-600">No attendance data for {getMonthName(selectedMonth)} {selectedYear}</p>
            <p className="text-sm text-gray-500 mt-2">Employees need to be enrolled and attendance needs to be marked</p>
          </CardContent>
        </Card>
      ) : (
        <Card>
          <CardHeader>
            <CardTitle>Detailed Attendance Report</CardTitle>
            <CardDescription>
              {getMonthName(selectedMonth)} {selectedYear}
            </CardDescription>
          </CardHeader>
          <CardContent>
            <div className="overflow-x-auto">
              <table className="w-full">
                <thead>
                  <tr className="border-b-2 border-gray-200">
                    <th className="text-left py-3 px-4 font-semibold text-gray-700">Employee</th>
                    <th className="text-right py-3 px-4 font-semibold text-gray-700">Daily Salary</th>
                    <th className="text-center py-3 px-4 font-semibold text-gray-700">Present</th>
                    <th className="text-center py-3 px-4 font-semibold text-gray-700">Absent</th>
                    <th className="text-center py-3 px-4 font-semibold text-gray-700">Overtime (hrs)</th>
                    <th className="text-center py-3 px-4 font-semibold text-gray-700">Attendance %</th>
                    <th className="text-right py-3 px-4 font-semibold text-gray-700">Total Salary</th>
                  </tr>
                </thead>
                <tbody>
                  {reportData.map((entry) => (
                    <tr key={entry.user_id} className="border-b border-gray-100 hover:bg-gray-50">
                      <td className="py-3 px-4">
                        <div>
                          <p className="font-medium">{entry.name}</p>
                          <p className="text-xs text-gray-500">@{entry.username}</p>
                          {entry.role && (
                            <Badge variant="outline" className="mt-1 text-xs">{entry.role}</Badge>
                          )}
                        </div>
                      </td>
                      <td className="py-3 px-4 text-right text-gray-600">
                        {formatCurrency(entry.daily_salary)}
                      </td>
                      <td className="py-3 px-4 text-center">
                        <Badge variant="secondary" className="bg-green-100 text-green-800">
                          {entry.days_present}
                        </Badge>
                      </td>
                      <td className="py-3 px-4 text-center">
                        <Badge variant="secondary" className="bg-red-100 text-red-800">
                          {entry.days_absent}
                        </Badge>
                      </td>
                      <td className="py-3 px-4 text-center text-gray-600">
                        {entry.total_overtime_hours.toFixed(1)}
                      </td>
                      <td className="py-3 px-4 text-center">
                        <div className="flex items-center justify-center gap-1">
                          {entry.attendance_percentage >= 80 ? (
                            <TrendingUp className="w-4 h-4 text-green-600" />
                          ) : entry.attendance_percentage < 60 ? (
                            <TrendingDown className="w-4 h-4 text-red-600" />
                          ) : null}
                          <Badge
                            variant="secondary"
                            className={
                              entry.attendance_percentage >= 80
                                ? 'bg-green-500 text-white'
                                : entry.attendance_percentage >= 60
                                ? 'bg-yellow-500 text-white'
                                : 'bg-red-500 text-white'
                            }
                          >
                            {entry.attendance_percentage.toFixed(1)}%
                          </Badge>
                        </div>
                      </td>
                      <td className="py-3 px-4 text-right font-semibold text-green-600">
                        {formatCurrency(entry.total_salary)}
                      </td>
                    </tr>
                  ))}
                  {/* Total Row */}
                  <tr className="border-t-2 border-gray-300 bg-gray-50 font-semibold">
                    <td className="py-4 px-4" colSpan={6}>
                      <div className="flex justify-end items-center gap-2">
                        <IndianRupee className="w-5 h-5" />
                        <span>Grand Total:</span>
                      </div>
                    </td>
                    <td className="py-4 px-4 text-right text-lg text-amber-600">
                      {formatCurrency(totalSalary)}
                    </td>
                  </tr>
                </tbody>
              </table>
            </div>
          </CardContent>
        </Card>
      )}
    </div>
  );
};

export default AttendanceReport;
=======
import React, { useState } from 'react';
import { useQuery } from '@tanstack/react-query';
import { Card, CardContent, CardDescription, CardHeader, CardTitle } from '@/components/ui/card';
import { Button } from '@/components/ui/button';
import { Select, SelectContent, SelectItem, SelectTrigger, SelectValue } from '@/components/ui/select';
import { Label } from '@/components/ui/label';
import { Badge } from '@/components/ui/badge';
import { Calendar } from '@/components/ui/calendar';
import { Popover, PopoverContent, PopoverTrigger } from '@/components/ui/popover';
import { 
  Clock, 
  Calendar as CalendarIcon, 
  MapPin, 
  User, 
  TrendingUp,
  Filter,
  ChevronLeft,
  ChevronRight
} from 'lucide-react';
import { format, startOfMonth, endOfMonth, parseISO } from 'date-fns';
import { cn } from '@/lib/utils';
import {
  getAttendanceRecords,
  getEligibleUsers,
  type AttendanceRecord,
  type AdminUser
} from '@/api/priestAttendance';

const AttendanceReport: React.FC = () => {
  const [selectedUserId, setSelectedUserId] = useState<string>('');
  const [dateRange, setDateRange] = useState<{ from: Date; to: Date }>({
    from: startOfMonth(new Date()),
    to: endOfMonth(new Date())
  });
  const [selectedMonth, setSelectedMonth] = useState<Date>(new Date());

  // Fetch eligible users (only those with isAttendance=true)
  const { data: users, isLoading: usersLoading } = useQuery({
    queryKey: ['eligible-users'],
    queryFn: getEligibleUsers,
  });

  // Fetch attendance records for selected user
  const { data: attendanceData, isLoading: attendanceLoading } = useQuery({
    queryKey: ['user-attendance', selectedUserId, dateRange],
    queryFn: () => getAttendanceRecords({
      user_id: selectedUserId,
      start_date: format(dateRange.from, 'yyyy-MM-dd'),
      end_date: format(dateRange.to, 'yyyy-MM-dd'),
      page_size: 100
    }),
    enabled: !!selectedUserId,
  });

  const eligibleUsers = users?.filter(u => u.isAttendance) || [];
  const records = attendanceData?.records || [];

  // Calculate statistics
  const totalPresent = records.filter(r => r.is_present).length;
  const totalAbsent = records.filter(r => !r.is_present).length;
  const totalOvertime = records.reduce((sum, r) => sum + (r.overtime_hours || 0), 0);
  const totalOutside = records.reduce((sum, r) => sum + (r.outside_hours || 0), 0);
  const avgAttendance = records.length > 0 ? (totalPresent / records.length) * 100 : 0;

  const handleMonthChange = (direction: 'prev' | 'next') => {
    const newMonth = direction === 'prev'
      ? new Date(selectedMonth.getFullYear(), selectedMonth.getMonth() - 1)
      : new Date(selectedMonth.getFullYear(), selectedMonth.getMonth() + 1);
    
    setSelectedMonth(newMonth);
    setDateRange({
      from: startOfMonth(newMonth),
      to: endOfMonth(newMonth)
    });
  };

  const selectedUser = eligibleUsers.find(u => u.id === selectedUserId);

  return (
    <div className="container mx-auto py-8 px-4">
      {/* Header */}
      <div className="mb-8">
        <h1 className="text-3xl font-bold text-gray-900">Attendance Report</h1>
        <p className="text-gray-600 mt-1">View detailed attendance history for each employee</p>
      </div>

      {/* Filters */}
      <Card className="mb-6">
        <CardHeader>
          <CardTitle className="text-lg flex items-center gap-2">
            <Filter className="w-5 h-5" />
            Select Employee & Period
          </CardTitle>
        </CardHeader>
        <CardContent>
          <div className="grid grid-cols-1 md:grid-cols-2 gap-6">
            {/* User Select */}
            <div className="space-y-2">
              <Label>Employee</Label>
              <Select
                value={selectedUserId}
                onValueChange={setSelectedUserId}
              >
                <SelectTrigger className="w-full">
                  <SelectValue placeholder="Select an employee..." />
                </SelectTrigger>
                <SelectContent>
                  {usersLoading ? (
                    <SelectItem value="loading" disabled>Loading...</SelectItem>
                  ) : eligibleUsers.length === 0 ? (
                    <SelectItem value="none" disabled>No employees enrolled</SelectItem>
                  ) : (
                    eligibleUsers.map((user) => (
                      <SelectItem key={user.id} value={user.id}>
                        <div className="flex items-center gap-2">
                          <span className="font-medium">{user.name}</span>
                          <span className="text-xs text-gray-500">@{user.username}</span>
                          {user.role && (
                            <Badge variant="outline" className="text-xs">{user.role}</Badge>
                          )}
                        </div>
                      </SelectItem>
                    ))
                  )}
                </SelectContent>
              </Select>
            </div>

            {/* Month Navigation */}
            <div className="space-y-2">
              <Label>Month</Label>
              <div className="flex items-center gap-2">
                <Button
                  variant="outline"
                  size="icon"
                  onClick={() => handleMonthChange('prev')}
                >
                  <ChevronLeft className="w-4 h-4" />
                </Button>
                
                <Popover>
                  <PopoverTrigger asChild>
                    <Button variant="outline" className="flex-1 justify-start">
                      <CalendarIcon className="mr-2 h-4 w-4" />
                      {format(selectedMonth, 'MMMM yyyy')}
                    </Button>
                  </PopoverTrigger>
                  <PopoverContent className="w-auto p-0" align="start">
                    <Calendar
                      mode="single"
                      selected={selectedMonth}
                      onSelect={(date) => {
                        if (date) {
                          setSelectedMonth(date);
                          setDateRange({
                            from: startOfMonth(date),
                            to: endOfMonth(date)
                          });
                        }
                      }}
                    />
                  </PopoverContent>
                </Popover>

                <Button
                  variant="outline"
                  size="icon"
                  onClick={() => handleMonthChange('next')}
                >
                  <ChevronRight className="w-4 h-4" />
                </Button>
              </div>
            </div>
          </div>
        </CardContent>
      </Card>

      {/* User not selected state */}
      {!selectedUserId && (
        <Card>
          <CardContent className="text-center py-16">
            <User className="w-16 h-16 text-gray-400 mx-auto mb-4" />
            <h3 className="text-xl font-semibold text-gray-700 mb-2">Select an Employee</h3>
            <p className="text-gray-500">Choose an employee from the dropdown above to view their attendance records</p>
          </CardContent>
        </Card>
      )}

      {/* Statistics Cards */}
      {selectedUserId && selectedUser && (
        <>
          {/* User Info */}
          <Card className="mb-6 bg-gradient-to-r from-blue-50 to-indigo-50">
            <CardHeader>
              <div className="flex items-start justify-between">
                <div>
                  <CardTitle className="text-2xl">{selectedUser.name}</CardTitle>
                  <CardDescription className="text-base mt-1">
                    @{selectedUser.username} • {selectedUser.role || 'Employee'}
                  </CardDescription>
                  {selectedUser.specialization && (
                    <p className="text-sm text-gray-600 mt-2">{selectedUser.specialization}</p>
                  )}
                </div>
                {selectedUser.daily_salary && (
                  <div className="text-right">
                    <p className="text-sm text-gray-600">Daily Salary</p>
                    <p className="text-2xl font-bold text-green-600">₹{selectedUser.daily_salary}</p>
                  </div>
                )}
              </div>
            </CardHeader>
          </Card>

          {/* Stats Cards */}
          <div className="grid grid-cols-1 md:grid-cols-5 gap-4 mb-6">
            <Card>
              <CardHeader className="pb-2">
                <CardDescription>Total Days</CardDescription>
                <CardTitle className="text-2xl">{records.length}</CardTitle>
              </CardHeader>
            </Card>
            <Card>
              <CardHeader className="pb-2">
                <CardDescription>Present</CardDescription>
                <CardTitle className="text-2xl text-green-600">{totalPresent}</CardTitle>
              </CardHeader>
            </Card>
            <Card>
              <CardHeader className="pb-2">
                <CardDescription>Absent</CardDescription>
                <CardTitle className="text-2xl text-red-600">{totalAbsent}</CardTitle>
              </CardHeader>
            </Card>
            <Card>
              <CardHeader className="pb-2">
                <CardDescription>Overtime Hours</CardDescription>
                <CardTitle className="text-2xl text-blue-600">{totalOvertime.toFixed(1)}</CardTitle>
              </CardHeader>
            </Card>
            <Card>
              <CardHeader className="pb-2">
                <CardDescription>Outside Hours</CardDescription>
                <CardTitle className="text-2xl text-orange-600">{totalOutside.toFixed(1)}</CardTitle>
              </CardHeader>
            </Card>
          </div>

          {/* Attendance Records */}
          {attendanceLoading ? (
            <Card>
              <CardContent className="text-center py-12">
                <p className="text-gray-600">Loading attendance records...</p>
              </CardContent>
            </Card>
          ) : records.length === 0 ? (
            <Card>
              <CardContent className="text-center py-12">
                <CalendarIcon className="w-12 h-12 text-gray-400 mx-auto mb-4" />
                <p className="text-gray-600">No attendance records found for the selected period</p>
              </CardContent>
            </Card>
          ) : (
            <div className="grid grid-cols-1 md:grid-cols-2 lg:grid-cols-3 gap-4">
              {records.map((record) => (
                <Card 
                  key={record.id} 
                  className={cn(
                    "hover:shadow-lg transition-shadow",
                    record.is_present ? "border-l-4 border-l-green-500" : "border-l-4 border-l-red-500"
                  )}
                >
                  <CardHeader className="pb-3">
                    <div className="flex items-start justify-between">
                      <div>
                        <CardTitle className="text-lg">
                          {format(parseISO(record.attendance_date), 'MMM dd, yyyy')}
                        </CardTitle>
                        <CardDescription>
                          {format(parseISO(record.attendance_date), 'EEEE')}
                        </CardDescription>
                      </div>
                      <Badge variant={record.is_present ? "default" : "destructive"}>
                        {record.is_present ? 'Present' : 'Absent'}
                      </Badge>
                    </div>
                  </CardHeader>
                  <CardContent className="space-y-3">
                    {/* Check In Time */}
                    {record.check_in_time && (
                      <div className="flex items-center gap-2 text-sm">
                        <Clock className="w-4 h-4 text-green-600" />
                        <span className="text-gray-600">Check In:</span>
                        <span className="font-semibold">{record.check_in_time}</span>
                      </div>
                    )}

                    {/* Check Out Time */}
                    {record.check_out_time && (
                      <div className="flex items-center gap-2 text-sm">
                        <Clock className="w-4 h-4 text-red-600" />
                        <span className="text-gray-600">Check Out:</span>
                        <span className="font-semibold">{record.check_out_time}</span>
                      </div>
                    )}

                    {/* Overtime */}
                    {record.overtime_hours > 0 && (
                      <div className="flex items-center gap-2 text-sm">
                        <TrendingUp className="w-4 h-4 text-blue-600" />
                        <span className="text-gray-600">Overtime:</span>
                        <span className="font-semibold text-blue-600">
                          {record.overtime_hours.toFixed(1)} hrs
                        </span>
                      </div>
                    )}

                    {/* Outside Hours */}
                    {record.outside_hours && record.outside_hours > 0 && (
                      <div className="flex items-center gap-2 text-sm">
                        <MapPin className="w-4 h-4 text-orange-600" />
                        <span className="text-gray-600">Outside:</span>
                        <span className="font-semibold text-orange-600">
                          {record.outside_hours.toFixed(1)} hrs
                        </span>
                      </div>
                    )}

                    {/* GPS Location Indicators */}
                    {(record.check_in_location || record.check_out_location) && (
                      <div className="pt-2 border-t">
                        <div className="flex items-center gap-2 text-xs text-gray-500">
                          <MapPin className="w-3 h-3" />
                          <span>GPS tracked</span>
                        </div>
                      </div>
                    )}

                    {/* Notes */}
                    {record.notes && (
                      <div className="pt-2 border-t">
                        <p className="text-xs text-gray-600">{record.notes}</p>
                      </div>
                    )}
                  </CardContent>
                </Card>
              ))}
            </div>
          )}
        </>
      )}
    </div>
  );
};

export default AttendanceReport;
>>>>>>> d021c721
<|MERGE_RESOLUTION|>--- conflicted
+++ resolved
@@ -1,271 +1,3 @@
-<<<<<<< HEAD
-import React, { useState } from 'react';
-import { useQuery } from '@tanstack/react-query';
-import { Card, CardContent, CardDescription, CardHeader, CardTitle } from '@/components/ui/card';
-import { Button } from '@/components/ui/button';
-import { Select, SelectContent, SelectItem, SelectTrigger, SelectValue } from '@/components/ui/select';
-import { Label } from '@/components/ui/label';
-import { Badge } from '@/components/ui/badge';
-import { FileText, Download, Calendar as CalendarIcon, IndianRupee, TrendingUp, TrendingDown } from 'lucide-react';
-import { toast } from 'sonner';
-import {
-  getAttendanceReport,
-  getCurrentMonthYear,
-  getMonthName,
-  formatCurrency,
-  type AttendanceReportEntry
-} from '@/api/priestAttendance';
-
-const AttendanceReport: React.FC = () => {
-  const currentDate = getCurrentMonthYear();
-  const [selectedMonth, setSelectedMonth] = useState(currentDate.month);
-  const [selectedYear, setSelectedYear] = useState(currentDate.year);
-
-  // Fetch report data
-  const { data: reportData, isLoading } = useQuery({
-    queryKey: ['attendance-report', selectedMonth, selectedYear],
-    queryFn: () => getAttendanceReport({
-      month: selectedMonth,
-      year: selectedYear
-    }),
-  });
-
-  // Generate year options (current year and past 5 years)
-  const yearOptions = Array.from({ length: 6 }, (_, i) => currentDate.year - i);
-
-  // Generate month options
-  const monthOptions = [
-    { value: 1, label: 'January' },
-    { value: 2, label: 'February' },
-    { value: 3, label: 'March' },
-    { value: 4, label: 'April' },
-    { value: 5, label: 'May' },
-    { value: 6, label: 'June' },
-    { value: 7, label: 'July' },
-    { value: 8, label: 'August' },
-    { value: 9, label: 'September' },
-    { value: 10, label: 'October' },
-    { value: 11, label: 'November' },
-    { value: 12, label: 'December' }
-  ];
-
-  const totalSalary = reportData?.reduce((sum, entry) => sum + entry.total_salary, 0) || 0;
-  const totalPresent = reportData?.reduce((sum, entry) => sum + entry.days_present, 0) || 0;
-  const totalAbsent = reportData?.reduce((sum, entry) => sum + entry.days_absent, 0) || 0;
-  const avgAttendance = reportData && reportData.length > 0 
-    ? reportData.reduce((sum, entry) => sum + entry.attendance_percentage, 0) / reportData.length 
-    : 0;
-
-  return (
-    <div className="container mx-auto py-8 px-4">
-      {/* Header */}
-      <div className="flex flex-col md:flex-row justify-between items-start md:items-center mb-8 gap-4">
-        <div>
-          <h1 className="text-3xl font-bold text-gray-900">Attendance Report</h1>
-          <p className="text-gray-600 mt-1">Monthly attendance and salary reports</p>
-        </div>
-        <Button variant="outline" className="flex items-center gap-2">
-          <Download className="w-4 h-4" />
-          Export
-        </Button>
-      </div>
-
-      {/* Filters */}
-      <Card className="mb-6">
-        <CardHeader>
-          <CardTitle className="text-lg flex items-center gap-2">
-            <CalendarIcon className="w-5 h-5" />
-            Select Period
-          </CardTitle>
-        </CardHeader>
-        <CardContent>
-          <div className="grid grid-cols-1 md:grid-cols-2 gap-4">
-            {/* Month Select */}
-            <div className="space-y-2">
-              <Label>Month</Label>
-              <Select
-                value={selectedMonth.toString()}
-                onValueChange={(value) => setSelectedMonth(parseInt(value))}
-              >
-                <SelectTrigger>
-                  <SelectValue />
-                </SelectTrigger>
-                <SelectContent>
-                  {monthOptions.map((month) => (
-                    <SelectItem key={month.value} value={month.value.toString()}>
-                      {month.label}
-                    </SelectItem>
-                  ))}
-                </SelectContent>
-              </Select>
-            </div>
-
-            {/* Year Select */}
-            <div className="space-y-2">
-              <Label>Year</Label>
-              <Select
-                value={selectedYear.toString()}
-                onValueChange={(value) => setSelectedYear(parseInt(value))}
-              >
-                <SelectTrigger>
-                  <SelectValue />
-                </SelectTrigger>
-                <SelectContent>
-                  {yearOptions.map((year) => (
-                    <SelectItem key={year} value={year.toString()}>
-                      {year}
-                    </SelectItem>
-                  ))}
-                </SelectContent>
-              </Select>
-            </div>
-          </div>
-        </CardContent>
-      </Card>
-
-      {/* Summary Cards */}
-      <div className="grid grid-cols-1 md:grid-cols-4 gap-4 mb-6">
-        <Card>
-          <CardHeader className="pb-2">
-            <CardDescription>Total Employees</CardDescription>
-            <CardTitle className="text-2xl">{reportData?.length || 0}</CardTitle>
-          </CardHeader>
-        </Card>
-        <Card>
-          <CardHeader className="pb-2">
-            <CardDescription>Total Present Days</CardDescription>
-            <CardTitle className="text-2xl text-green-600">{totalPresent}</CardTitle>
-          </CardHeader>
-        </Card>
-        <Card>
-          <CardHeader className="pb-2">
-            <CardDescription>Average Attendance</CardDescription>
-            <CardTitle className="text-2xl text-blue-600">{avgAttendance.toFixed(1)}%</CardTitle>
-          </CardHeader>
-        </Card>
-        <Card>
-          <CardHeader className="pb-2">
-            <CardDescription>Total Salary</CardDescription>
-            <CardTitle className="text-2xl text-amber-600">{formatCurrency(totalSalary)}</CardTitle>
-          </CardHeader>
-        </Card>
-      </div>
-
-      {/* Report Content */}
-      {isLoading ? (
-        <Card>
-          <CardContent className="text-center py-12">
-            <p className="text-gray-600">Loading report...</p>
-          </CardContent>
-        </Card>
-      ) : !reportData || reportData.length === 0 ? (
-        <Card>
-          <CardContent className="text-center py-12">
-            <FileText className="w-12 h-12 text-gray-400 mx-auto mb-4" />
-            <p className="text-gray-600">No attendance data for {getMonthName(selectedMonth)} {selectedYear}</p>
-            <p className="text-sm text-gray-500 mt-2">Employees need to be enrolled and attendance needs to be marked</p>
-          </CardContent>
-        </Card>
-      ) : (
-        <Card>
-          <CardHeader>
-            <CardTitle>Detailed Attendance Report</CardTitle>
-            <CardDescription>
-              {getMonthName(selectedMonth)} {selectedYear}
-            </CardDescription>
-          </CardHeader>
-          <CardContent>
-            <div className="overflow-x-auto">
-              <table className="w-full">
-                <thead>
-                  <tr className="border-b-2 border-gray-200">
-                    <th className="text-left py-3 px-4 font-semibold text-gray-700">Employee</th>
-                    <th className="text-right py-3 px-4 font-semibold text-gray-700">Daily Salary</th>
-                    <th className="text-center py-3 px-4 font-semibold text-gray-700">Present</th>
-                    <th className="text-center py-3 px-4 font-semibold text-gray-700">Absent</th>
-                    <th className="text-center py-3 px-4 font-semibold text-gray-700">Overtime (hrs)</th>
-                    <th className="text-center py-3 px-4 font-semibold text-gray-700">Attendance %</th>
-                    <th className="text-right py-3 px-4 font-semibold text-gray-700">Total Salary</th>
-                  </tr>
-                </thead>
-                <tbody>
-                  {reportData.map((entry) => (
-                    <tr key={entry.user_id} className="border-b border-gray-100 hover:bg-gray-50">
-                      <td className="py-3 px-4">
-                        <div>
-                          <p className="font-medium">{entry.name}</p>
-                          <p className="text-xs text-gray-500">@{entry.username}</p>
-                          {entry.role && (
-                            <Badge variant="outline" className="mt-1 text-xs">{entry.role}</Badge>
-                          )}
-                        </div>
-                      </td>
-                      <td className="py-3 px-4 text-right text-gray-600">
-                        {formatCurrency(entry.daily_salary)}
-                      </td>
-                      <td className="py-3 px-4 text-center">
-                        <Badge variant="secondary" className="bg-green-100 text-green-800">
-                          {entry.days_present}
-                        </Badge>
-                      </td>
-                      <td className="py-3 px-4 text-center">
-                        <Badge variant="secondary" className="bg-red-100 text-red-800">
-                          {entry.days_absent}
-                        </Badge>
-                      </td>
-                      <td className="py-3 px-4 text-center text-gray-600">
-                        {entry.total_overtime_hours.toFixed(1)}
-                      </td>
-                      <td className="py-3 px-4 text-center">
-                        <div className="flex items-center justify-center gap-1">
-                          {entry.attendance_percentage >= 80 ? (
-                            <TrendingUp className="w-4 h-4 text-green-600" />
-                          ) : entry.attendance_percentage < 60 ? (
-                            <TrendingDown className="w-4 h-4 text-red-600" />
-                          ) : null}
-                          <Badge
-                            variant="secondary"
-                            className={
-                              entry.attendance_percentage >= 80
-                                ? 'bg-green-500 text-white'
-                                : entry.attendance_percentage >= 60
-                                ? 'bg-yellow-500 text-white'
-                                : 'bg-red-500 text-white'
-                            }
-                          >
-                            {entry.attendance_percentage.toFixed(1)}%
-                          </Badge>
-                        </div>
-                      </td>
-                      <td className="py-3 px-4 text-right font-semibold text-green-600">
-                        {formatCurrency(entry.total_salary)}
-                      </td>
-                    </tr>
-                  ))}
-                  {/* Total Row */}
-                  <tr className="border-t-2 border-gray-300 bg-gray-50 font-semibold">
-                    <td className="py-4 px-4" colSpan={6}>
-                      <div className="flex justify-end items-center gap-2">
-                        <IndianRupee className="w-5 h-5" />
-                        <span>Grand Total:</span>
-                      </div>
-                    </td>
-                    <td className="py-4 px-4 text-right text-lg text-amber-600">
-                      {formatCurrency(totalSalary)}
-                    </td>
-                  </tr>
-                </tbody>
-              </table>
-            </div>
-          </CardContent>
-        </Card>
-      )}
-    </div>
-  );
-};
-
-export default AttendanceReport;
-=======
 import React, { useState } from 'react';
 import { useQuery } from '@tanstack/react-query';
 import { Card, CardContent, CardDescription, CardHeader, CardTitle } from '@/components/ui/card';
@@ -621,5 +353,4 @@
   );
 };
 
-export default AttendanceReport;
->>>>>>> d021c721
+export default AttendanceReport;