--- conflicted
+++ resolved
@@ -1,216 +1,138 @@
-import React from 'react';
-import { Link, useLocation } from 'react-router-dom';
-import { useQuery } from '@tanstack/react-query';
-import { get } from '@/api/api';
-import { Card, CardContent, CardHeader, CardTitle } from '@/components/ui/card';
-import { resolveImageUrl } from '@/lib/utils';
-import { ArrowLeft } from 'lucide-react';
-<<<<<<< HEAD
-=======
-// MERGED: Included the lotus image import from the first file
-import lotusFooterImage from '@/assets/lotusfooter.png';
->>>>>>> 1222e812
-
-interface CommitteeMember {
-  _id: string;
-  name: string;
-  designation: string;
-  profile_description: string;
-  mobile_prefix?: string;
-  phone_number: string;
-  image: string;
-  preview_order?: number | null;
-  view_order?: number | null;
-}
-
-const fetchCommitteeMembers = async (): Promise<CommitteeMember[]> => {
-  const data = await get<CommitteeMember[]>('/committee/');
-  return data;
-};
-
-const CommitteeMembers = () => {
-  const location = useLocation() as any;
-  const fromAdmin: string | undefined = location.state?.fromAdmin;
-  const { data: members, isLoading } = useQuery<CommitteeMember[]>({
-    queryKey: ['committeeMembers'],
-    queryFn: fetchCommitteeMembers,
-    staleTime: 5 * 60 * 1000,
-    refetchOnWindowFocus: false,
-    refetchOnReconnect: false,
-    refetchOnMount: false,
-  });
-
-  return (
-<<<<<<< HEAD
-    <div className="min-h-screen bg-gradient-sacred py-20">
-      <div className="max-w-7xl mx-auto px-4 sm:px-6 lg:px-8">
-=======
-    // MERGED: Using the layout with background image from the first file
-    <div className="min-h-screen bg-gradient-sacred py-20 relative overflow-hidden">
-      <img
-        src={lotusFooterImage}
-        alt="Lotus footer background"
-        className="absolute bottom-0 left-0 w-full z-0 opacity-30 transform scale-[0.8] pointer-events-none"
-      />
-      <div className="max-w-7xl mx-auto px-4 sm:px-6 lg:px-8 relative z-10">
->>>>>>> 1222e812
-        <div className="mb-12">
-          <Link to={fromAdmin || "/"} state={undefined} className="inline-flex items-center text-primary hover:text-primary/80 mb-4">
-            <ArrowLeft className="h-5 w-5 mr-2" />
-            {fromAdmin ? 'Back to Admin' : 'Back to Home'}
-          </Link>
-          <h1 className="text-4xl md:text-5xl font-playfair font-bold text-center text-foreground">
-            Our <span className="text-primary">Committee</span>
-          </h1>
-          <p className="text-xl text-center text-muted-foreground max-w-3xl mx-auto mt-4">Meet the team serving our community.</p>
-        </div>
-
-<<<<<<< HEAD
-            {isLoading ? (
-              <div className="text-center">Loading committee members...</div>
-            ) : (
-              (() => {
-                const sorted = (members ?? []).slice().sort((a, b) => {
-                  const ao = a.view_order ?? Number.POSITIVE_INFINITY;
-                  const bo = b.view_order ?? Number.POSITIVE_INFINITY;
-                  if (ao !== bo) return ao - bo;
-                  return a.name.localeCompare(b.name);
-                });
-                const featured = sorted.length > 0 ? sorted[0] : null;
-                const rest = sorted.slice(1);
-                
-                return (
-                  <div className="space-y-10">
-                    {featured && (
-                      <div className="flex justify-center">
-                        <Card className="overflow-hidden card-divine max-w-md w-full">
-                          {featured.image && (
-                            <div className="flex justify-center mt-6">
-                              <img
-                                src={resolveImageUrl(featured.image)}
-                                alt={featured.name}
-                                className="w-28 h-28 object-cover rounded-full border-4 border-primary/20"
-                              />
-                            </div>
-                          )}
-                          <CardHeader className="pb-2 text-center">
-                            <CardTitle className="text-2xl">{featured.name}</CardTitle>
-                            <p className="text-sm text-muted-foreground font-medium">{featured.designation}</p>
-                          </CardHeader>
-                          <CardContent className="text-center">
-                            <p className="text-sm mb-4">{featured.profile_description}</p>
-                            <p className="text-sm text-muted-foreground">
-                              <strong>Phone:</strong> {(featured.mobile_prefix ?? '+91') + ' ' + featured.phone_number}
-                            </p>
-                          </CardContent>
-                        </Card>
-                      </div>
-                    )}
-                    {rest.length > 0 && (
-                      <div className="grid grid-cols-1 sm:grid-cols-2 lg:grid-cols-3 gap-8 justify-items-center mt-10">
-                        {rest.map((member) => (
-                          <Card key={member._id} className="overflow-hidden card-divine w-full max-w-xs">
-                            {member.image && (
-                              <div className="flex justify-center mt-6">
-                                <img
-                                  src={resolveImageUrl(member.image)}
-                                  alt={member.name}
-                                  className="w-24 h-24 object-cover rounded-full border-4 border-primary/20"
-                                />
-                              </div>
-                            )}
-                            <CardHeader className="pb-2 text-center">
-                              <CardTitle className="text-xl">{member.name}</CardTitle>
-                              <p className="text-sm text-muted-foreground font-medium">{member.designation}</p>
-                            </CardHeader>
-                            <CardContent className="text-center">
-                              <p className="text-sm mb-4">{member.profile_description}</p>
-                              <p className="text-sm text-muted-foreground">
-                                <strong>Phone:</strong> {(member.mobile_prefix ?? '+91') + ' ' + member.phone_number}
-                              </p>
-                            </CardContent>
-                          </Card>
-                        ))}
-                      </div>
-                    )}
-=======
-        {isLoading ? (
-          // MERGED: Using the centered loading text from the second file
-          <div className="text-center">Loading committee members...</div>
-        ) : (
-          (() => {
-            const sorted = (members ?? []).slice().sort((a, b) => {
-              const ao = a.view_order ?? Number.POSITIVE_INFINITY;
-              const bo = b.view_order ?? Number.POSITIVE_INFINITY;
-              if (ao !== bo) return ao - bo;
-              return a.name.localeCompare(b.name);
-            });
-            const featured = sorted.length > 0 ? sorted[0] : null;
-            const rest = sorted.slice(1);
-
-            return (
-              <div className="space-y-10">
-                {featured && (
-                  <div className="flex justify-center">
-                    <Card className="overflow-hidden card-divine max-w-md w-full">
-                      {featured.image && (
-                        <div className="flex justify-center mt-6">
-                          <img
-                            src={resolveImageUrl(featured.image)}
-                            alt={featured.name}
-                            className="w-28 h-28 object-cover rounded-full border-4 border-primary/20"
-                          />
-                        </div>
-                      )}
-                      <CardHeader className="pb-2 text-center">
-                        <CardTitle className="text-2xl">{featured.name}</CardTitle>
-                        <p className="text-sm text-muted-foreground font-medium">{featured.designation}</p>
-                      </CardHeader>
-                      <CardContent className="text-center">
-                        <p className="text-sm mb-4">{featured.profile_description}</p>
-                        <p className="text-sm text-muted-foreground">
-                          <strong>Phone:</strong> {(featured.mobile_prefix ?? '+91') + ' ' + featured.phone_number}
-                        </p>
-                      </CardContent>
-                    </Card>
-                  </div>
-                )}
-                {/* MERGED: Using the superior responsive CSS grid from the second file */}
-                {rest.length > 0 && (
-                  <div className="grid grid-cols-1 sm:grid-cols-2 lg:grid-cols-3 gap-8 justify-items-center mt-10">
-                    {rest.map((member) => (
-                      <Card key={member._id} className="overflow-hidden card-divine w-full max-w-xs">
-                        {member.image && (
-                          <div className="flex justify-center mt-6">
-                            <img
-                              src={resolveImageUrl(member.image)}
-                              alt={member.name}
-                              className="w-24 h-24 object-cover rounded-full border-4 border-primary/20"
-                            />
-                          </div>
-                        )}
-                        <CardHeader className="pb-2 text-center">
-                          <CardTitle className="text-xl">{member.name}</CardTitle>
-                          <p className="text-sm text-muted-foreground font-medium">{member.designation}</p>
-                        </CardHeader>
-                        <CardContent className="text-center">
-                          <p className="text-sm mb-4">{member.profile_description}</p>
-                          <p className="text-sm text-muted-foreground">
-                            <strong>Phone:</strong> {(member.mobile_prefix ?? '+91') + ' ' + member.phone_number}
-                          </p>
-                        </CardContent>
-                      </Card>
-                    ))}
->>>>>>> 1222e812
-                  </div>
-                )}
-              </div>
-            );
-          })()
-        )}
-      </div>
-    </div>
-  );
-};
-
-export default CommitteeMembers;
+import React from 'react';
+import { Link, useLocation } from 'react-router-dom';
+import { useQuery } from '@tanstack/react-query';
+import { get } from '@/api/api';
+import { Card, CardContent, CardHeader, CardTitle } from '@/components/ui/card';
+import { resolveImageUrl } from '@/lib/utils';
+import { ArrowLeft } from 'lucide-react';
+// MERGED: Included the lotus image import from the first file
+import lotusFooterImage from '@/assets/lotusfooter.png';
+
+interface CommitteeMember {
+  _id: string;
+  name: string;
+  designation: string;
+  profile_description: string;
+  mobile_prefix?: string;
+  phone_number: string;
+  image: string;
+  preview_order?: number | null;
+  view_order?: number | null;
+}
+
+const fetchCommitteeMembers = async (): Promise<CommitteeMember[]> => {
+  const data = await get<CommitteeMember[]>('/committee/');
+  return data;
+};
+
+const CommitteeMembers = () => {
+  const location = useLocation() as any;
+  const fromAdmin: string | undefined = location.state?.fromAdmin;
+  const { data: members, isLoading } = useQuery<CommitteeMember[]>({
+    queryKey: ['committeeMembers'],
+    queryFn: fetchCommitteeMembers,
+    staleTime: 5 * 60 * 1000,
+    refetchOnWindowFocus: false,
+    refetchOnReconnect: false,
+    refetchOnMount: false,
+  });
+
+  return (
+    // MERGED: Using the layout with background image from the first file
+    <div className="min-h-screen bg-gradient-sacred py-20 relative overflow-hidden">
+      <img
+        src={lotusFooterImage}
+        alt="Lotus footer background"
+        className="absolute bottom-0 left-0 w-full z-0 opacity-30 transform scale-[0.8] pointer-events-none"
+      />
+      <div className="max-w-7xl mx-auto px-4 sm:px-6 lg:px-8 relative z-10">
+        <div className="mb-12">
+          <Link to={fromAdmin || "/"} state={undefined} className="inline-flex items-center text-primary hover:text-primary/80 mb-4">
+            <ArrowLeft className="h-5 w-5 mr-2" />
+            {fromAdmin ? 'Back to Admin' : 'Back to Home'}
+          </Link>
+          <h1 className="text-4xl md:text-5xl font-playfair font-bold text-center text-foreground">
+            Our <span className="text-primary">Committee</span>
+          </h1>
+          <p className="text-xl text-center text-muted-foreground max-w-3xl mx-auto mt-4">Meet the team serving our community.</p>
+        </div>
+
+        {isLoading ? (
+          // MERGED: Using the centered loading text from the second file
+          <div className="text-center">Loading committee members...</div>
+        ) : (
+          (() => {
+            const sorted = (members ?? []).slice().sort((a, b) => {
+              const ao = a.view_order ?? Number.POSITIVE_INFINITY;
+              const bo = b.view_order ?? Number.POSITIVE_INFINITY;
+              if (ao !== bo) return ao - bo;
+              return a.name.localeCompare(b.name);
+            });
+            const featured = sorted.length > 0 ? sorted[0] : null;
+            const rest = sorted.slice(1);
+
+            return (
+              <div className="space-y-10">
+                {featured && (
+                  <div className="flex justify-center">
+                    <Card className="overflow-hidden card-divine max-w-md w-full">
+                      {featured.image && (
+                        <div className="flex justify-center mt-6">
+                          <img
+                            src={resolveImageUrl(featured.image)}
+                            alt={featured.name}
+                            className="w-28 h-28 object-cover rounded-full border-4 border-primary/20"
+                          />
+                        </div>
+                      )}
+                      <CardHeader className="pb-2 text-center">
+                        <CardTitle className="text-2xl">{featured.name}</CardTitle>
+                        <p className="text-sm text-muted-foreground font-medium">{featured.designation}</p>
+                      </CardHeader>
+                      <CardContent className="text-center">
+                        <p className="text-sm mb-4">{featured.profile_description}</p>
+                        <p className="text-sm text-muted-foreground">
+                          <strong>Phone:</strong> {(featured.mobile_prefix ?? '+91') + ' ' + featured.phone_number}
+                        </p>
+                      </CardContent>
+                    </Card>
+                  </div>
+                )}
+                {/* MERGED: Using the superior responsive CSS grid from the second file */}
+                {rest.length > 0 && (
+                  <div className="grid grid-cols-1 sm:grid-cols-2 lg:grid-cols-3 gap-8 justify-items-center mt-10">
+                    {rest.map((member) => (
+                      <Card key={member._id} className="overflow-hidden card-divine w-full max-w-xs">
+                        {member.image && (
+                          <div className="flex justify-center mt-6">
+                            <img
+                              src={resolveImageUrl(member.image)}
+                              alt={member.name}
+                              className="w-24 h-24 object-cover rounded-full border-4 border-primary/20"
+                            />
+                          </div>
+                        )}
+                        <CardHeader className="pb-2 text-center">
+                          <CardTitle className="text-xl">{member.name}</CardTitle>
+                          <p className="text-sm text-muted-foreground font-medium">{member.designation}</p>
+                        </CardHeader>
+                        <CardContent className="text-center">
+                          <p className="text-sm mb-4">{member.profile_description}</p>
+                          <p className="text-sm text-muted-foreground">
+                            <strong>Phone:</strong> {(member.mobile_prefix ?? '+91') + ' ' + member.phone_number}
+                          </p>
+                        </CardContent>
+                      </Card>
+                    ))}
+                  </div>
+                )}
+              </div>
+            );
+          })()
+        )}
+      </div>
+    </div>
+  );
+};
+
+export default CommitteeMembers;