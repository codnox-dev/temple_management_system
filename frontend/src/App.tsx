<<<<<<< HEAD
import { Toaster } from "./components/ui/sonner";
import { TooltipProvider } from "./components/ui/tooltip";
import { QueryClient, QueryClientProvider } from "@tanstack/react-query";
import { BrowserRouter, Routes, Route, Navigate } from "react-router-dom";
import Index from "./pages/Index"; // retained for internal reuse
import HomePage from "./pages/HomePage";
import AboutTemple from "./pages/AboutTemple";
import CommitteeMembers from "./pages/CommitteeMembers";
import NotFound from "./pages/NotFound";
import RitualBooking from "./pages/RitualBooking";
import RitualBrowsing from "./pages/RitualBrowsing";
import EventDetails from "./pages/EventDetails";
import FullEvents from "./pages/FullEvents";
import FullGallery from "./pages/FullGallery";
import Login from "./pages/Login";
import { AuthProvider } from "./contexts/AuthContext";
import ProtectedRoute from "./components/ProtectedRoute";
import { useAuth } from "./contexts/AuthContext";
import AdminLayout from "./components/AdminLayout";
import ManageRituals from "./pages/admin/ManageRituals";
import ManageEvents from "./pages/admin/ManageEvents";
import ManageGallery from "./pages/admin/ManageGallery";
import CalendarManagement from "./pages/admin/CalendarManagement";
import ManageBookings from "./pages/admin/ManageBookings";
import AdminDashboard from "./pages/admin/Admin";
import AddStock from "./pages/admin/AddStock";
import StockAnalytics from "./pages/admin/StockAnalytics";
import CreateAdmin from "./pages/admin/AdminManagement";
import EditProfile from "./pages/admin/EditProfile";
import Activity from "./pages/admin/Activity";
import EmployeeBooking from "./pages/admin/EmployeeBooking"; // <-- add
import ManageCommittee from "./pages/admin/ManageCommittee";
import BackupManagement from "./pages/admin/BackupManagement";
import SecurityDashboard from "./pages/admin/SecurityDashboard";
import PriestManagement from "./pages/admin/PriestManagement";
import MarkAttendance from "./pages/admin/MarkAttendance";
import AttendanceReport from "./pages/admin/AttendanceReport";

const queryClient = new QueryClient();

const RoleGuard = ({ allow, children }: { allow: (roleId?: number) => boolean; children: React.ReactNode }) => {
  const { user } = (useAuth() as any) || {};
  const roleId: number | undefined = user?.role_id;
  if (!allow(roleId)) {
    return <NotFound />;
  }
  return <>{children}</>;
};

// Decides where to land when visiting /admin based on role
const AdminIndexRouter = () => {
  const { user } = (useAuth() as any) || {};
  const roleId: number = user?.role_id ?? 99;
  // Editors (3) -> events, Employees (4) -> employee booking, others -> dashboard
  if (roleId === 3) return <Navigate to="/admin/events" replace />;
  if (roleId === 4) return <Navigate to="/admin/employee-booking" replace />; // <-- updated
  return <AdminDashboard />;
};

const App = () => (
  <QueryClientProvider client={queryClient}>
    <TooltipProvider>
      <Toaster />
      <BrowserRouter>
        <AuthProvider>
          <Routes>
            {/* Public Routes */}
            {/* Home with entrance door animation wrapper */}
            <Route path="/" element={<HomePage />} />
            <Route path="/ritual-booking" element={<RitualBooking />} />
            <Route path="/ritual-browsing" element={<RitualBrowsing />} />
            <Route path="/about" element={<AboutTemple />} />
            <Route path="/committee" element={<CommitteeMembers />} />
            <Route path="/events" element={<FullEvents />} />
            <Route path="/events/:id" element={<EventDetails />} />
            <Route path="/gallery" element={<FullGallery />} />
            <Route path="/login" element={<Login />} />

            {/* Admin Routes */}
            <Route
              path="/admin"
              element={
                <ProtectedRoute>
                  <AdminLayout />
                </ProtectedRoute>
              }
            >
              {/* Dashboard hidden for editor (3) and employee (4); redirect to role landing */}
              <Route index element={<AdminIndexRouter />} />
              {/* Website Management: Editor(3) can access only these; Employee(4) only rituals; others allowed */}
              <Route path="rituals" element={
                <RoleGuard allow={(rid) => (rid ?? 99) <= 4}>
                  <ManageRituals />
                </RoleGuard>
              } />
              <Route path="events" element={
                <RoleGuard allow={(rid) => (rid ?? 99) !== 4}>
                  <ManageEvents />
                </RoleGuard>
              } />
              <Route path="gallery" element={
                <RoleGuard allow={(rid) => (rid ?? 99) !== 4}>
                  <ManageGallery />
                </RoleGuard>
              } />

              {/* Calendar Management visible only to Admin/Super (role_id <= 1) */}
              <Route path="calendar" element={
                <RoleGuard allow={(rid) => (rid ?? 99) <= 1}>
                  <CalendarManagement />
                </RoleGuard>
              } />

              {/* Bookings hidden for editor; employees can access */}
              <Route path="bookings" element={
                <RoleGuard allow={(rid) => (rid ?? 99) !== 3}>
                  <ManageBookings />
                </RoleGuard>
              } />

              {/* Employee Booking: accessible to all roles (page enforces view-only for some) */}
              <Route path="employee-booking" element={<EmployeeBooking />} />

              {/* Stock visible to all except editor (3); viewers see read-only */}
              <Route path="stock/add" element={
                <RoleGuard allow={(rid) => (rid ?? 99) !== 3}>
                  <AddStock />
                </RoleGuard>
              } />
              <Route path="stock/analytics" element={
                <RoleGuard allow={(rid) => (rid ?? 99) !== 3}>
                  <StockAnalytics />
                </RoleGuard>
              } />

              {/* Admin Management visible only to role_id <= 2 (Super/Admin/Privileged) */}
              <Route path="management" element={
                <RoleGuard allow={(rid) => (rid ?? 99) <= 2}>
                  <CreateAdmin />
                </RoleGuard>
              } />

              {/* Activity Log visible only to role_id <= 1 (Super/Admin) */}
              <Route path="activity" element={
                <RoleGuard allow={(rid) => (rid ?? 99) <= 1}>
                  <Activity />
                </RoleGuard>
              } />

              {/* Backup Management visible only to role_id <= 1 (Super/Admin) */}
              <Route path="backup" element={
                <RoleGuard allow={(rid) => (rid ?? 99) <= 1}>
                  <BackupManagement />
                </RoleGuard>
              } />

              {/* Security Overview visible only to role_id <= 1 (Super/Admin) */}
              <Route path="security" element={
                <RoleGuard allow={(rid) => (rid ?? 99) <= 1}>
                  <SecurityDashboard />
                </RoleGuard>
              } />

              {/* Committee Management visible only to role_id <= 1 (Super/Admin) */}
              <Route path="committee" element={
                <RoleGuard allow={(rid) => (rid ?? 99) <= 1}>
                  <ManageCommittee />
                </RoleGuard>
              } />

              {/* Priest Attendance Management: Accessible to all admin users */}
              <Route path="priest-management" element={<PriestManagement />} />
              <Route path="mark-attendance" element={<MarkAttendance />} />
              <Route path="attendance-report" element={<AttendanceReport />} />

              {/* Edit Profile accessible to all logged-in users */}
              <Route path="edit-profile" element={<EditProfile />} />

            </Route>

            {/* Catch-all Not Found Route */}
            <Route path="*" element={<NotFound />} />
          </Routes>
        </AuthProvider>
      </BrowserRouter>
    </TooltipProvider>
  </QueryClientProvider>
);

export default App;

=======
import { Toaster } from "./components/ui/sonner";
import { TooltipProvider } from "./components/ui/tooltip";
import { QueryClient, QueryClientProvider } from "@tanstack/react-query";
import { BrowserRouter, Routes, Route, Navigate } from "react-router-dom";
import Index from "./pages/Index"; // retained for internal reuse
import HomePage from "./pages/HomePage";
import AboutTemple from "./pages/AboutTemple";
import CommitteeMembers from "./pages/CommitteeMembers";
import NotFound from "./pages/NotFound";
import RitualBooking from "./pages/RitualBooking";
import RitualBrowsing from "./pages/RitualBrowsing";
import EventDetails from "./pages/EventDetails";
import FullEvents from "./pages/FullEvents";
import FullGallery from "./pages/FullGallery";
import Login from "./pages/Login";
import { AuthProvider } from "./contexts/AuthContext";
import ProtectedRoute from "./components/ProtectedRoute";
import { useAuth } from "./contexts/AuthContext";
import AdminLayout from "./components/AdminLayout";
import ManageRituals from "./pages/admin/ManageRituals";
import ManageEvents from "./pages/admin/ManageEvents";
import ManageGallery from "./pages/admin/ManageGallery";
import CalendarManagement from "./pages/admin/CalendarManagement";
import ManageBookings from "./pages/admin/ManageBookings";
import AdminDashboard from "./pages/admin/Admin";
import AddStock from "./pages/admin/AddStock";
import StockAnalytics from "./pages/admin/StockAnalytics";
import CreateAdmin from "./pages/admin/AdminManagement";
import EditProfile from "./pages/admin/EditProfile";
import Activity from "./pages/admin/Activity";
import EmployeeBooking from "./pages/admin/EmployeeBooking"; // <-- add
import ManageCommittee from "./pages/admin/ManageCommittee";
import BackupManagement from "./pages/admin/BackupManagement";
import SecurityDashboard from "./pages/admin/SecurityDashboard";
import PriestManagement from "./pages/admin/PriestManagement";
import AttendanceReport from "./pages/admin/AttendanceReport";
import LocationManagement from "./pages/admin/LocationManagement";

const queryClient = new QueryClient();

const RoleGuard = ({ allow, children }: { allow: (roleId?: number) => boolean; children: React.ReactNode }) => {
  const { user } = (useAuth() as any) || {};
  const roleId: number | undefined = user?.role_id;
  if (!allow(roleId)) {
    return <NotFound />;
  }
  return <>{children}</>;
};

// Decides where to land when visiting /admin based on role
const AdminIndexRouter = () => {
  const { user } = (useAuth() as any) || {};
  const roleId: number = user?.role_id ?? 99;
  // Editors (3) -> events, Employees (4) -> employee booking, others -> dashboard
  if (roleId === 3) return <Navigate to="/admin/events" replace />;
  if (roleId === 4) return <Navigate to="/admin/employee-booking" replace />; // <-- updated
  return <AdminDashboard />;
};

const App = () => (
  <QueryClientProvider client={queryClient}>
    <TooltipProvider>
      <Toaster />
      <BrowserRouter>
        <AuthProvider>
          <Routes>
            {/* Public Routes */}
            {/* Home with entrance door animation wrapper */}
            <Route path="/" element={<HomePage />} />
            <Route path="/ritual-booking" element={<RitualBooking />} />
            <Route path="/ritual-browsing" element={<RitualBrowsing />} />
            <Route path="/about" element={<AboutTemple />} />
            <Route path="/committee" element={<CommitteeMembers />} />
            <Route path="/events" element={<FullEvents />} />
            <Route path="/events/:id" element={<EventDetails />} />
            <Route path="/gallery" element={<FullGallery />} />
            <Route path="/login" element={<Login />} />

            {/* Admin Routes */}
            <Route
              path="/admin"
              element={
                <ProtectedRoute>
                  <AdminLayout />
                </ProtectedRoute>
              }
            >
              {/* Dashboard hidden for editor (3) and employee (4); redirect to role landing */}
              <Route index element={<AdminIndexRouter />} />
              {/* Website Management: Editor(3) can access only these; Employee(4) only rituals; others allowed */}
              <Route path="rituals" element={
                <RoleGuard allow={(rid) => (rid ?? 99) <= 4}>
                  <ManageRituals />
                </RoleGuard>
              } />
              <Route path="events" element={
                <RoleGuard allow={(rid) => (rid ?? 99) !== 4}>
                  <ManageEvents />
                </RoleGuard>
              } />
              <Route path="gallery" element={
                <RoleGuard allow={(rid) => (rid ?? 99) !== 4}>
                  <ManageGallery />
                </RoleGuard>
              } />

              {/* Calendar Management visible only to Admin/Super (role_id <= 1) */}
              <Route path="calendar" element={
                <RoleGuard allow={(rid) => (rid ?? 99) <= 1}>
                  <CalendarManagement />
                </RoleGuard>
              } />

              {/* Bookings hidden for editor; employees can access */}
              <Route path="bookings" element={
                <RoleGuard allow={(rid) => (rid ?? 99) !== 3}>
                  <ManageBookings />
                </RoleGuard>
              } />

              {/* Employee Booking: accessible to all roles (page enforces view-only for some) */}
              <Route path="employee-booking" element={<EmployeeBooking />} />

              {/* Stock visible to all except editor (3); viewers see read-only */}
              <Route path="stock/add" element={
                <RoleGuard allow={(rid) => (rid ?? 99) !== 3}>
                  <AddStock />
                </RoleGuard>
              } />
              <Route path="stock/analytics" element={
                <RoleGuard allow={(rid) => (rid ?? 99) !== 3}>
                  <StockAnalytics />
                </RoleGuard>
              } />

              {/* Admin Management visible only to role_id <= 2 (Super/Admin/Privileged) */}
              <Route path="management" element={
                <RoleGuard allow={(rid) => (rid ?? 99) <= 2}>
                  <CreateAdmin />
                </RoleGuard>
              } />

              {/* Activity Log visible only to role_id <= 1 (Super/Admin) */}
              <Route path="activity" element={
                <RoleGuard allow={(rid) => (rid ?? 99) <= 1}>
                  <Activity />
                </RoleGuard>
              } />

              {/* Backup Management visible only to role_id <= 1 (Super/Admin) */}
              <Route path="backup" element={
                <RoleGuard allow={(rid) => (rid ?? 99) <= 1}>
                  <BackupManagement />
                </RoleGuard>
              } />

              {/* Security Overview visible only to role_id <= 1 (Super/Admin) */}
              <Route path="security" element={
                <RoleGuard allow={(rid) => (rid ?? 99) <= 1}>
                  <SecurityDashboard />
                </RoleGuard>
              } />

              {/* Committee Management visible only to role_id <= 1 (Super/Admin) */}
              <Route path="committee" element={
                <RoleGuard allow={(rid) => (rid ?? 99) <= 1}>
                  <ManageCommittee />
                </RoleGuard>
              } />

              {/* Priest Attendance Management: Accessible to all admin users */}
              <Route path="priest-management" element={<PriestManagement />} />
              <Route path="attendance-report" element={<AttendanceReport />} />

              {/* Location Management: Only Super Admins (role_id === 0) */}
              <Route path="location-management" element={
                <RoleGuard allow={(rid) => rid === 0}>
                  <LocationManagement />
                </RoleGuard>
              } />

              {/* Edit Profile accessible to all logged-in users */}
              <Route path="edit-profile" element={<EditProfile />} />

            </Route>

            {/* Catch-all Not Found Route */}
            <Route path="*" element={<NotFound />} />
          </Routes>
        </AuthProvider>
      </BrowserRouter>
    </TooltipProvider>
  </QueryClientProvider>
);

export default App;
>>>>>>> d021c721
<|MERGE_RESOLUTION|>--- conflicted
+++ resolved
@@ -1,196 +1,3 @@
-<<<<<<< HEAD
-import { Toaster } from "./components/ui/sonner";
-import { TooltipProvider } from "./components/ui/tooltip";
-import { QueryClient, QueryClientProvider } from "@tanstack/react-query";
-import { BrowserRouter, Routes, Route, Navigate } from "react-router-dom";
-import Index from "./pages/Index"; // retained for internal reuse
-import HomePage from "./pages/HomePage";
-import AboutTemple from "./pages/AboutTemple";
-import CommitteeMembers from "./pages/CommitteeMembers";
-import NotFound from "./pages/NotFound";
-import RitualBooking from "./pages/RitualBooking";
-import RitualBrowsing from "./pages/RitualBrowsing";
-import EventDetails from "./pages/EventDetails";
-import FullEvents from "./pages/FullEvents";
-import FullGallery from "./pages/FullGallery";
-import Login from "./pages/Login";
-import { AuthProvider } from "./contexts/AuthContext";
-import ProtectedRoute from "./components/ProtectedRoute";
-import { useAuth } from "./contexts/AuthContext";
-import AdminLayout from "./components/AdminLayout";
-import ManageRituals from "./pages/admin/ManageRituals";
-import ManageEvents from "./pages/admin/ManageEvents";
-import ManageGallery from "./pages/admin/ManageGallery";
-import CalendarManagement from "./pages/admin/CalendarManagement";
-import ManageBookings from "./pages/admin/ManageBookings";
-import AdminDashboard from "./pages/admin/Admin";
-import AddStock from "./pages/admin/AddStock";
-import StockAnalytics from "./pages/admin/StockAnalytics";
-import CreateAdmin from "./pages/admin/AdminManagement";
-import EditProfile from "./pages/admin/EditProfile";
-import Activity from "./pages/admin/Activity";
-import EmployeeBooking from "./pages/admin/EmployeeBooking"; // <-- add
-import ManageCommittee from "./pages/admin/ManageCommittee";
-import BackupManagement from "./pages/admin/BackupManagement";
-import SecurityDashboard from "./pages/admin/SecurityDashboard";
-import PriestManagement from "./pages/admin/PriestManagement";
-import MarkAttendance from "./pages/admin/MarkAttendance";
-import AttendanceReport from "./pages/admin/AttendanceReport";
-
-const queryClient = new QueryClient();
-
-const RoleGuard = ({ allow, children }: { allow: (roleId?: number) => boolean; children: React.ReactNode }) => {
-  const { user } = (useAuth() as any) || {};
-  const roleId: number | undefined = user?.role_id;
-  if (!allow(roleId)) {
-    return <NotFound />;
-  }
-  return <>{children}</>;
-};
-
-// Decides where to land when visiting /admin based on role
-const AdminIndexRouter = () => {
-  const { user } = (useAuth() as any) || {};
-  const roleId: number = user?.role_id ?? 99;
-  // Editors (3) -> events, Employees (4) -> employee booking, others -> dashboard
-  if (roleId === 3) return <Navigate to="/admin/events" replace />;
-  if (roleId === 4) return <Navigate to="/admin/employee-booking" replace />; // <-- updated
-  return <AdminDashboard />;
-};
-
-const App = () => (
-  <QueryClientProvider client={queryClient}>
-    <TooltipProvider>
-      <Toaster />
-      <BrowserRouter>
-        <AuthProvider>
-          <Routes>
-            {/* Public Routes */}
-            {/* Home with entrance door animation wrapper */}
-            <Route path="/" element={<HomePage />} />
-            <Route path="/ritual-booking" element={<RitualBooking />} />
-            <Route path="/ritual-browsing" element={<RitualBrowsing />} />
-            <Route path="/about" element={<AboutTemple />} />
-            <Route path="/committee" element={<CommitteeMembers />} />
-            <Route path="/events" element={<FullEvents />} />
-            <Route path="/events/:id" element={<EventDetails />} />
-            <Route path="/gallery" element={<FullGallery />} />
-            <Route path="/login" element={<Login />} />
-
-            {/* Admin Routes */}
-            <Route
-              path="/admin"
-              element={
-                <ProtectedRoute>
-                  <AdminLayout />
-                </ProtectedRoute>
-              }
-            >
-              {/* Dashboard hidden for editor (3) and employee (4); redirect to role landing */}
-              <Route index element={<AdminIndexRouter />} />
-              {/* Website Management: Editor(3) can access only these; Employee(4) only rituals; others allowed */}
-              <Route path="rituals" element={
-                <RoleGuard allow={(rid) => (rid ?? 99) <= 4}>
-                  <ManageRituals />
-                </RoleGuard>
-              } />
-              <Route path="events" element={
-                <RoleGuard allow={(rid) => (rid ?? 99) !== 4}>
-                  <ManageEvents />
-                </RoleGuard>
-              } />
-              <Route path="gallery" element={
-                <RoleGuard allow={(rid) => (rid ?? 99) !== 4}>
-                  <ManageGallery />
-                </RoleGuard>
-              } />
-
-              {/* Calendar Management visible only to Admin/Super (role_id <= 1) */}
-              <Route path="calendar" element={
-                <RoleGuard allow={(rid) => (rid ?? 99) <= 1}>
-                  <CalendarManagement />
-                </RoleGuard>
-              } />
-
-              {/* Bookings hidden for editor; employees can access */}
-              <Route path="bookings" element={
-                <RoleGuard allow={(rid) => (rid ?? 99) !== 3}>
-                  <ManageBookings />
-                </RoleGuard>
-              } />
-
-              {/* Employee Booking: accessible to all roles (page enforces view-only for some) */}
-              <Route path="employee-booking" element={<EmployeeBooking />} />
-
-              {/* Stock visible to all except editor (3); viewers see read-only */}
-              <Route path="stock/add" element={
-                <RoleGuard allow={(rid) => (rid ?? 99) !== 3}>
-                  <AddStock />
-                </RoleGuard>
-              } />
-              <Route path="stock/analytics" element={
-                <RoleGuard allow={(rid) => (rid ?? 99) !== 3}>
-                  <StockAnalytics />
-                </RoleGuard>
-              } />
-
-              {/* Admin Management visible only to role_id <= 2 (Super/Admin/Privileged) */}
-              <Route path="management" element={
-                <RoleGuard allow={(rid) => (rid ?? 99) <= 2}>
-                  <CreateAdmin />
-                </RoleGuard>
-              } />
-
-              {/* Activity Log visible only to role_id <= 1 (Super/Admin) */}
-              <Route path="activity" element={
-                <RoleGuard allow={(rid) => (rid ?? 99) <= 1}>
-                  <Activity />
-                </RoleGuard>
-              } />
-
-              {/* Backup Management visible only to role_id <= 1 (Super/Admin) */}
-              <Route path="backup" element={
-                <RoleGuard allow={(rid) => (rid ?? 99) <= 1}>
-                  <BackupManagement />
-                </RoleGuard>
-              } />
-
-              {/* Security Overview visible only to role_id <= 1 (Super/Admin) */}
-              <Route path="security" element={
-                <RoleGuard allow={(rid) => (rid ?? 99) <= 1}>
-                  <SecurityDashboard />
-                </RoleGuard>
-              } />
-
-              {/* Committee Management visible only to role_id <= 1 (Super/Admin) */}
-              <Route path="committee" element={
-                <RoleGuard allow={(rid) => (rid ?? 99) <= 1}>
-                  <ManageCommittee />
-                </RoleGuard>
-              } />
-
-              {/* Priest Attendance Management: Accessible to all admin users */}
-              <Route path="priest-management" element={<PriestManagement />} />
-              <Route path="mark-attendance" element={<MarkAttendance />} />
-              <Route path="attendance-report" element={<AttendanceReport />} />
-
-              {/* Edit Profile accessible to all logged-in users */}
-              <Route path="edit-profile" element={<EditProfile />} />
-
-            </Route>
-
-            {/* Catch-all Not Found Route */}
-            <Route path="*" element={<NotFound />} />
-          </Routes>
-        </AuthProvider>
-      </BrowserRouter>
-    </TooltipProvider>
-  </QueryClientProvider>
-);
-
-export default App;
-
-=======
 import { Toaster } from "./components/ui/sonner";
 import { TooltipProvider } from "./components/ui/tooltip";
 import { QueryClient, QueryClientProvider } from "@tanstack/react-query";
@@ -387,4 +194,3 @@
 );
 
 export default App;
->>>>>>> d021c721
