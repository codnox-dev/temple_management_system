--- conflicted
+++ resolved
@@ -75,17 +75,6 @@
                 </ProtectedRoute>
               }
             >
-<<<<<<< HEAD
-              <Route index element={<AdminDashboard />} />
-              <Route path="rituals" element={<ManageRituals />} />
-              <Route path="events" element={<ManageEvents />} />
-              <Route path="gallery" element={<ManageGallery />} />
-              <Route path="bookings" element={<ManageBookings />} />
-              <Route path="stock/add" element={<AddStock />} />
-              <Route path="stock/analytics" element={<StockAnalytics />} />
-              <Route path="management" element={<CreateAdmin />} />
-              <Route path="edit-profile" element={<EditProfile />} /> {/* The new route */}
-=======
               {/* Dashboard hidden for editor (3) and employee (4); redirect to role landing */}
               <Route index element={<AdminIndexRouter />} />
               {/* Website Management: Editor(3) can access only these; Employee(4) only rituals; others allowed */}
@@ -130,7 +119,6 @@
                   <CreateAdmin />
                 </RoleGuard>
               } />
->>>>>>> 85764ac8
             </Route>
 
             {/* Catch-all Not Found Route */}
@@ -142,4 +130,6 @@
   </QueryClientProvider>
 );
 
+
+
 export default App;